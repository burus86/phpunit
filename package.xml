--- conflicted
+++ resolved
@@ -17,17 +17,10 @@
   <email>sebastian@phpunit.de</email>
   <active>yes</active>
  </lead>
-<<<<<<< HEAD
  <date>2013-MM-DD</date>
  <version>
   <release>3.8.0</release>
   <api>3.8.0</api>
-=======
- <date>2012-11-06</date>
- <version>
-  <release>3.7.9</release>
-  <api>3.7.0</api>
->>>>>>> 2afd4d76
  </version>
  <stability>
   <release>devel</release>
