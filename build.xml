--- conflicted
+++ resolved
@@ -238,22 +238,23 @@
             </fileset>
         </copy>
 
-<<<<<<< HEAD
+        <copy file="${basedir}/vendor/sebastian/recursion-context/LICENSE" tofile="${basedir}/build/phar/sebastian-recursion-context/LICENSE"/>
+        <copy todir="${basedir}/build/phar/sebastian-recursion-context">
+            <fileset dir="${basedir}/vendor/sebastian/recursion-context/src">
+                <include name="**/*.php" />
+            </fileset>
+        </copy>
+
+        <copy file="${basedir}/vendor/sebastian/resource-operations/LICENSE" tofile="${basedir}/build/phar/sebastian-resource-operations/LICENSE"/>
+        <copy todir="${basedir}/build/phar/sebastian-resource-operations">
+            <fileset dir="${basedir}/vendor/sebastian/resource-operations/src">
+                <include name="**/*.php" />
+            </fileset>
+        </copy>
+
         <copy file="${basedir}/vendor/sebastian/type/LICENSE" tofile="${basedir}/build/phar/sebastian-type/LICENSE"/>
         <copy todir="${basedir}/build/phar/sebastian-type">
             <fileset dir="${basedir}/vendor/sebastian/type/src">
-=======
-        <copy file="${basedir}/vendor/sebastian/recursion-context/LICENSE" tofile="${basedir}/build/phar/sebastian-recursion-context/LICENSE"/>
-        <copy todir="${basedir}/build/phar/sebastian-recursion-context">
-            <fileset dir="${basedir}/vendor/sebastian/recursion-context/src">
-                <include name="**/*.php" />
-            </fileset>
-        </copy>
-
-        <copy file="${basedir}/vendor/sebastian/resource-operations/LICENSE" tofile="${basedir}/build/phar/sebastian-resource-operations/LICENSE"/>
-        <copy todir="${basedir}/build/phar/sebastian-resource-operations">
-            <fileset dir="${basedir}/vendor/sebastian/resource-operations/src">
->>>>>>> 062dfa4b
                 <include name="**/*.php" />
             </fileset>
         </copy>
