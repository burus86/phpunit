--- conflicted
+++ resolved
@@ -4,12 +4,8 @@
     fwrite(
         STDERR,
         sprintf(
-<<<<<<< HEAD
+            'PHPUnit X.Y.Z by Sebastian Bergmann and contributors.' . PHP_EOL . PHP_EOL .
             'This version of PHPUnit is supported on PHP 7.0 and PHP 7.1.' . PHP_EOL .
-=======
-            'PHPUnit X.Y.Z by Sebastian Bergmann and contributors.' . PHP_EOL . PHP_EOL .
-            'This version of PHPUnit is supported on PHP 5.6, PHP 7.0, and PHP 7.1.' . PHP_EOL .
->>>>>>> 9a228c68
             'You are using PHP %s (%s).' . PHP_EOL,
             PHP_VERSION,
             PHP_BINARY
