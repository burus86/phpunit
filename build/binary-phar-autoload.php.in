--- conflicted
+++ resolved
@@ -1,6 +1,6 @@
 #!/usr/bin/env php
 <?php
-if (version_compare('5.6.0', PHP_VERSION, '>') && $argv[1] !== '--version') {
+if (version_compare('5.6.0', PHP_VERSION, '>')) {
     fwrite(
         STDERR,
         sprintf(
@@ -20,25 +20,6 @@
     $execute = false;
 }
 
-<<<<<<< HEAD
-=======
-if ($execute) {
-    if (version_compare('5.3.3', PHP_VERSION, '>')) {
-        fwrite(
-            STDERR,
-            sprintf(
-                'This version of PHPUnit is supported on PHP 5.3, PHP 5.4, PHP 5.5, and PHP 5.6.' . PHP_EOL .
-                'You are using PHP %s%s.' . PHP_EOL,
-                PHP_VERSION,
-                defined('PHP_BINARY') ? ' (' . PHP_BINARY . ')' : ''
-            )
-        );
-
-        die(1);
-    }
-}
-
->>>>>>> ab622134
 define('__PHPUNIT_PHAR__', str_replace(DIRECTORY_SEPARATOR, '/', __FILE__));
 define('__PHPUNIT_PHAR_ROOT__', 'phar://___PHAR___');
 
