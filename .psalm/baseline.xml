--- conflicted
+++ resolved
@@ -11,8 +11,7 @@
       <code>Xml::removeCharacterDataNodes($actualElement)</code>
       <code>Xml::removeCharacterDataNodes($expectedElement)</code>
     </DeprecatedMethod>
-<<<<<<< HEAD
-    <DocblockTypeContradiction occurrences="22">
+    <DocblockTypeContradiction occurrences="16">
       <code>!$actual instanceof Countable &amp;&amp; !is_iterable($actual)</code>
       <code>!$actual instanceof Countable &amp;&amp; !is_iterable($actual)</code>
       <code>!$expected instanceof Countable &amp;&amp; !is_iterable($expected)</code>
@@ -25,40 +24,10 @@
       <code>is_array($array) || $array instanceof ArrayAccess</code>
       <code>is_int($key) || is_string($key)</code>
       <code>is_int($key) || is_string($key)</code>
-      <code>is_iterable($actual)</code>
-      <code>is_iterable($actual)</code>
-      <code>is_iterable($expected)</code>
-      <code>is_iterable($expected)</code>
-      <code>is_iterable($haystack)</code>
-      <code>is_iterable($haystack)</code>
       <code>is_object($object)</code>
       <code>is_object($object)</code>
       <code>is_string($key)</code>
       <code>is_string($key)</code>
-=======
-    <DocblockTypeContradiction occurrences="21">
-      <code>!$actual instanceof Countable &amp;&amp; !\is_iterable($actual)</code>
-      <code>!$actual instanceof Countable &amp;&amp; !\is_iterable($actual)</code>
-      <code>!$expected instanceof Countable &amp;&amp; !\is_iterable($expected)</code>
-      <code>!$expected instanceof Countable &amp;&amp; !\is_iterable($expected)</code>
-      <code>!$haystack instanceof Countable &amp;&amp; !\is_iterable($haystack)</code>
-      <code>!$haystack instanceof Countable &amp;&amp; !\is_iterable($haystack)</code>
-      <code>$array instanceof ArrayAccess</code>
-      <code>$array instanceof ArrayAccess</code>
-      <code>$array instanceof ArrayAccess</code>
-      <code>$subset instanceof ArrayAccess</code>
-      <code>\is_array($array) || $array instanceof ArrayAccess</code>
-      <code>\is_array($array) || $array instanceof ArrayAccess</code>
-      <code>\is_array($array) || $array instanceof ArrayAccess</code>
-      <code>\is_array($subset) || $subset instanceof ArrayAccess</code>
-      <code>\is_int($key) || \is_string($key)</code>
-      <code>\is_int($key) || \is_string($key)</code>
-      <code>\is_object($object)</code>
-      <code>\is_object($object)</code>
-      <code>\is_object($object)</code>
-      <code>\is_string($key)</code>
-      <code>\is_string($key)</code>
->>>>>>> 14eb51b2
     </DocblockTypeContradiction>
     <MissingParamType occurrences="82">
       <code>$actual</code>
@@ -494,25 +463,13 @@
     </MissingParamType>
   </file>
   <file src="src/Framework/MockObject/Generator.php">
-<<<<<<< HEAD
     <ArgumentTypeCoercion occurrences="3">
-=======
-    <ArgumentTypeCoercion occurrences="5">
-      <code>$className</code>
-      <code>$className</code>
->>>>>>> 14eb51b2
       <code>$className</code>
       <code>$className</code>
       <code>$interfaceName</code>
     </ArgumentTypeCoercion>
-<<<<<<< HEAD
     <DocblockTypeContradiction occurrences="1">
       <code>!is_array($methods) &amp;&amp; null !== $methods</code>
-=======
-    <DocblockTypeContradiction occurrences="2">
-      <code>!\is_array($methods) &amp;&amp; null !== $methods</code>
-      <code>!\is_array($type) &amp;&amp; !\is_string($type)</code>
->>>>>>> 14eb51b2
     </DocblockTypeContradiction>
     <InvalidReturnStatement occurrences="1"/>
     <InvalidReturnType occurrences="1">
