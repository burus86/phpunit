--- conflicted
+++ resolved
@@ -817,18 +817,6 @@
       <code>start</code>
       <code>stop</code>
     </PossiblyNullReference>
-  </file>
-<<<<<<< HEAD
-  <file src="src/Runner/DefaultTestResultCache.php">
-    <MissingClosureReturnType occurrences="1">
-      <code>static function () use ($cacheData) {</code>
-    </MissingClosureReturnType>
-=======
-  <file src="src/Runner/Extension/ExtensionHandler.php">
-    <DeprecatedClass occurrences="1">
-      <code>TestListener</code>
-    </DeprecatedClass>
->>>>>>> 3c3978f1
   </file>
   <file src="src/Runner/Filter/GroupFilterIterator.php">
     <MissingReturnType occurrences="1">
