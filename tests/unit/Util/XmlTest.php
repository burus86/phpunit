<?php declare(strict_types=1);
/*
 * This file is part of PHPUnit.
 *
 * (c) Sebastian Bergmann <sebastian@phpunit.de>
 *
 * For the full copyright and license information, please view the LICENSE
 * file that was distributed with this source code.
 */
namespace PHPUnit\Util;

use function chr;
use function ord;
use function sprintf;
use DOMDocument;
use PHPUnit\Framework\Exception;
use PHPUnit\Framework\TestCase;

/**
 * @small
 */
final class XmlTest extends TestCase
{
    /**
     * @dataProvider charProvider
     */
    public function testPrepareString(string $char): void
    {
        $e = null;

        $escapedString = Xml::prepareString($char);
<<<<<<< HEAD
        $xml           = "<?xml version='1.0' encoding='UTF-8' ?><tag>$escapedString</tag>";
        $dom           = new DOMDocument('1.0', 'UTF-8');
=======
        $xml           = "<?xml version='1.0' encoding='UTF-8' ?><tag>${escapedString}</tag>";
        $dom           = new \DOMDocument('1.0', 'UTF-8');
>>>>>>> 12e18728

        try {
            $dom->loadXML($xml);
        } catch (Exception $e) {
        }

        $this->assertNull(
            $e,
            sprintf(
                '\PHPUnit\Util\Xml::prepareString("\x%02x") should not crash DomDocument',
                ord($char)
            )
        );
    }

    public function charProvider(): array
    {
        $data = [];

        for ($i = 0; $i < 256; $i++) {
            $data[] = [chr($i)];
        }

        return $data;
    }

    public function testLoadEmptyString(): void
    {
        $this->expectException(Exception::class);
        $this->expectExceptionMessage('Could not load XML from empty string');

        Xml::load('');
    }

    public function testLoadArray(): void
    {
        $this->expectException(Exception::class);
        $this->expectExceptionMessage('Could not load XML from array');

        Xml::load([1, 2, 3]);
    }

    public function testLoadBoolean(): void
    {
        $this->expectException(Exception::class);
        $this->expectExceptionMessage('Could not load XML from boolean');

        Xml::load(false);
    }

    /**
     * @testdox Nested xmlToVariable()
     */
    public function testNestedXmlToVariable(): void
    {
        $xml = '<array><element key="a"><array><element key="b"><string>foo</string></element></array></element><element key="c"><string>bar</string></element></array>';
        $dom = new DOMDocument;
        $dom->loadXML($xml);

        $expected = [
            'a' => [
                'b' => 'foo',
            ],
            'c' => 'bar',
        ];

        $actual = Xml::xmlToVariable($dom->documentElement);

        $this->assertSame($expected, $actual);
    }

    /**
     * @testdox xmlToVariable() can handle multiple of the same argument type
     */
    public function testXmlToVariableCanHandleMultipleOfTheSameArgumentType(): void
    {
        $xml = '<object class="PHPUnit\TestFixture\SampleClass"><arguments><string>a</string><string>b</string><string>c</string></arguments></object>';
        $dom = new DOMDocument;
        $dom->loadXML($xml);

        $expected = ['a' => 'a', 'b' => 'b', 'c' => 'c'];

        $actual = Xml::xmlToVariable($dom->documentElement);

        $this->assertSame($expected, (array) $actual);
    }

    /**
     * @testdox xmlToVariable() can construct objects with constructor arguments recursively
     */
    public function testXmlToVariableCanConstructObjectsWithConstructorArgumentsRecursively(): void
    {
        $xml = '<object class="Exception"><arguments><string>one</string><integer>0</integer><object class="Exception"><arguments><string>two</string></arguments></object></arguments></object>';
        $dom = new DOMDocument;
        $dom->loadXML($xml);

        $actual = Xml::xmlToVariable($dom->documentElement);

        $this->assertEquals('one', $actual->getMessage());
        $this->assertEquals('two', $actual->getPrevious()->getMessage());
    }
}<|MERGE_RESOLUTION|>--- conflicted
+++ resolved
@@ -29,13 +29,8 @@
         $e = null;
 
         $escapedString = Xml::prepareString($char);
-<<<<<<< HEAD
-        $xml           = "<?xml version='1.0' encoding='UTF-8' ?><tag>$escapedString</tag>";
+        $xml           = "<?xml version='1.0' encoding='UTF-8' ?><tag>${escapedString}</tag>";
         $dom           = new DOMDocument('1.0', 'UTF-8');
-=======
-        $xml           = "<?xml version='1.0' encoding='UTF-8' ?><tag>${escapedString}</tag>";
-        $dom           = new \DOMDocument('1.0', 'UTF-8');
->>>>>>> 12e18728
 
         try {
             $dom->loadXML($xml);
