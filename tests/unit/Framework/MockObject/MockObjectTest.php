<?php declare(strict_types=1);
/*
 * This file is part of PHPUnit.
 *
 * (c) Sebastian Bergmann <sebastian@phpunit.de>
 *
 * For the full copyright and license information, please view the LICENSE
 * file that was distributed with this source code.
 */
use PHPUnit\Framework\ExpectationFailedException;
use PHPUnit\Framework\MockObject\MockObject;
use PHPUnit\Framework\MockObject\ReturnValueNotConfiguredException;
use PHPUnit\Framework\MockObject\Stub;
use PHPUnit\Framework\TestCase;
use PHPUnit\TestFixture\AbstractTrait;
use PHPUnit\TestFixture\AnInterface;
use PHPUnit\TestFixture\ClassThatImplementsSerializable;
use PHPUnit\TestFixture\ClassWithAllPossibleReturnTypes;
use PHPUnit\TestFixture\ClassWithSelfTypeHint;
use PHPUnit\TestFixture\ClassWithStaticMethod;
use PHPUnit\TestFixture\ClassWithStaticReturnTypes;
use PHPUnit\TestFixture\ClassWithUnionReturnTypes;
use PHPUnit\TestFixture\ExampleTrait;
use PHPUnit\TestFixture\InterfaceWithStaticMethod;
use PHPUnit\TestFixture\MethodCallback;
use PHPUnit\TestFixture\MethodCallbackByReference;
use PHPUnit\TestFixture\MockObject\AbstractMockTestClass;
use PHPUnit\TestFixture\PartialMockTestClass;
use PHPUnit\TestFixture\SomeClass;
use PHPUnit\TestFixture\StringableClass;
use PHPUnit\TestFixture\TraitWithConstructor;
use PHPUnit\TestFixture\TraversableMockTestInterface;

/**
 * @small
 */
final class MockObjectTest extends TestCase
{
    public function testMockedMethodIsNeverCalled(): void
    {
        $mock = $this->getMockBuilder(AnInterface::class)
                     ->getMock();

        $mock->expects($this->never())
             ->method('doSomething');
    }

    public function testMockedMethodIsNeverCalledWithParameter(): void
    {
        $mock = $this->getMockBuilder(SomeClass::class)
                     ->getMock();

        $mock->expects($this->never())
             ->method('doSomething')
             ->with('someArg');
    }

    /**
     * @doesNotPerformAssertions
     */
    public function testMockedMethodIsNotCalledWhenExpectsAnyWithParameter(): void
    {
        $mock = $this->getMockBuilder(SomeClass::class)
                     ->getMock();

        $mock->method('doSomethingElse')
             ->with('someArg');
    }

    /**
     * @doesNotPerformAssertions
     */
    public function testMockedMethodIsNotCalledWhenMethodSpecifiedDirectlyWithParameter(): void
    {
        $mock = $this->getMockBuilder(SomeClass::class)
                     ->getMock();

        $mock->method('doSomethingElse')
             ->with('someArg');
    }

    public function testMockedMethodIsCalledAtLeastOnce(): void
    {
        $mock = $this->getMockBuilder(AnInterface::class)
                     ->getMock();

        $mock->expects($this->atLeastOnce())
             ->method('doSomething');

        $mock->doSomething();
    }

    public function testMockedMethodIsCalledAtLeastOnce2(): void
    {
        $mock = $this->getMockBuilder(AnInterface::class)
                     ->getMock();

        $mock->expects($this->atLeastOnce())
             ->method('doSomething');

        $mock->doSomething();
        $mock->doSomething();
    }

    public function testMockedMethodIsCalledAtLeastTwice(): void
    {
        $mock = $this->getMockBuilder(AnInterface::class)
                     ->getMock();

        $mock->expects($this->atLeast(2))
             ->method('doSomething');

        $mock->doSomething();
        $mock->doSomething();
    }

    public function testMockedMethodIsCalledAtLeastTwice2(): void
    {
        $mock = $this->getMockBuilder(AnInterface::class)
                     ->getMock();

        $mock->expects($this->atLeast(2))
             ->method('doSomething');

        $mock->doSomething();
        $mock->doSomething();
        $mock->doSomething();
    }

    public function testMockedMethodIsCalledAtMostTwice(): void
    {
        $mock = $this->getMockBuilder(AnInterface::class)
                     ->getMock();

        $mock->expects($this->atMost(2))
             ->method('doSomething');

        $mock->doSomething();
        $mock->doSomething();
    }

    public function testMockedMethodIsCalledAtMosttTwice2(): void
    {
        $mock = $this->getMockBuilder(AnInterface::class)
                     ->getMock();

        $mock->expects($this->atMost(2))
             ->method('doSomething');

        $mock->doSomething();
    }

    public function testMockedMethodIsCalledOnce(): void
    {
        $mock = $this->getMockBuilder(AnInterface::class)
                     ->getMock();

        $mock->expects($this->once())
             ->method('doSomething');

        $mock->doSomething();
    }

    public function testMockedMethodIsCalledOnceWithParameter(): void
    {
        $mock = $this->getMockBuilder(SomeClass::class)
                     ->getMock();

        $mock->expects($this->once())
             ->method('doSomethingElse')
             ->with($this->equalTo('something'));

        $mock->doSomethingElse('something');
    }

    public function testMockedMethodIsCalledExactly(): void
    {
        $mock = $this->getMockBuilder(AnInterface::class)
                     ->getMock();

        $mock->expects($this->exactly(2))
             ->method('doSomething');

        $mock->doSomething();
        $mock->doSomething();
    }

    public function testStubbedException(): void
    {
        $mock = $this->getMockBuilder(AnInterface::class)
                     ->getMock();

        $mock->method('doSomething')
             ->will($this->throwException(new \Exception));

        $this->expectException(\Exception::class);

        $mock->doSomething();
    }

    public function testStubbedWillThrowException(): void
    {
        $mock = $this->getMockBuilder(AnInterface::class)
                     ->getMock();

        $mock->method('doSomething')
             ->willThrowException(new \Exception);

        $this->expectException(\Exception::class);

        $mock->doSomething();
    }

    public function testStubbedReturnValue(): void
    {
        $mock = $this->getMockBuilder(AnInterface::class)
                     ->getMock();

        $mock->method('doSomething')
             ->will($this->returnValue('something'));

        $this->assertEquals('something', $mock->doSomething());

        $mock = $this->getMockBuilder(AnInterface::class)
                     ->getMock();

        $mock->method('doSomething')
             ->willReturn('something');

        $this->assertEquals('something', $mock->doSomething());
    }

    public function testStubbedReturnValueMap(): void
    {
        $map = [
            ['a', 'b', 'c', 'd'],
            ['e', 'f', 'g', 'h'],
        ];

        $mock = $this->getMockBuilder(AnInterface::class)
                     ->getMock();

        $mock->method('doSomething')
             ->will($this->returnValueMap($map));

        $this->assertEquals('d', $mock->doSomething('a', 'b', 'c'));
        $this->assertEquals('h', $mock->doSomething('e', 'f', 'g'));
        $this->assertNull($mock->doSomething('foo', 'bar'));

        $mock = $this->getMockBuilder(AnInterface::class)
                     ->getMock();

        $mock->method('doSomething')
             ->willReturnMap($map);

        $this->assertEquals('d', $mock->doSomething('a', 'b', 'c'));
        $this->assertEquals('h', $mock->doSomething('e', 'f', 'g'));
        $this->assertNull($mock->doSomething('foo', 'bar'));
    }

    public function testStubbedReturnArgument(): void
    {
        $mock = $this->getMockBuilder(AnInterface::class)
                     ->getMock();

        $mock->method('doSomething')
             ->will($this->returnArgument(1));

        $this->assertEquals('b', $mock->doSomething('a', 'b'));

        $mock = $this->getMockBuilder(AnInterface::class)
                     ->getMock();

        $mock->method('doSomething')
             ->willReturnArgument(1);

        $this->assertEquals('b', $mock->doSomething('a', 'b'));
    }

    public function testFunctionCallback(): void
    {
        $mock = $this->getMockBuilder(SomeClass::class)
                     ->onlyMethods(['doSomething'])
                     ->getMock();

        $mock->expects($this->once())
             ->method('doSomething')
             ->willReturnCallback('PHPUnit\TestFixture\FunctionCallbackWrapper::functionCallback');

        $this->assertEquals('pass', $mock->doSomething('foo', 'bar'));

        $mock = $this->getMockBuilder(SomeClass::class)
                     ->onlyMethods(['doSomething'])
                     ->getMock();

        $mock->expects($this->once())
             ->method('doSomething')
             ->willReturnCallback('PHPUnit\TestFixture\FunctionCallbackWrapper::functionCallback');

        $this->assertEquals('pass', $mock->doSomething('foo', 'bar'));
    }

    public function testStubbedReturnSelf(): void
    {
        $mock = $this->getMockBuilder(AnInterface::class)
                     ->getMock();

        $mock->method('doSomething')
             ->will($this->returnSelf());

        $this->assertEquals($mock, $mock->doSomething());

        $mock = $this->getMockBuilder(AnInterface::class)
                     ->getMock();

        $mock->method('doSomething')
             ->willReturnSelf();

        $this->assertEquals($mock, $mock->doSomething());
    }

    public function testStubbedReturnOnConsecutiveCalls(): void
    {
        $mock = $this->getMockBuilder(AnInterface::class)
                     ->getMock();

        $mock->method('doSomething')
             ->will($this->onConsecutiveCalls('a', 'b', 'c'));

        $this->assertEquals('a', $mock->doSomething());
        $this->assertEquals('b', $mock->doSomething());
        $this->assertEquals('c', $mock->doSomething());

        $mock = $this->getMockBuilder(AnInterface::class)
                     ->getMock();

        $mock->method('doSomething')
             ->willReturnOnConsecutiveCalls('a', 'b', 'c');

        $this->assertEquals('a', $mock->doSomething());
        $this->assertEquals('b', $mock->doSomething());
        $this->assertEquals('c', $mock->doSomething());
    }

    public function testStaticMethodCallback(): void
    {
        $mock = $this->getMockBuilder(SomeClass::class)
                     ->onlyMethods(['doSomething'])
                     ->getMock();

        $mock->expects($this->once())
             ->method('doSomething')
             ->will($this->returnCallback([MethodCallback::class, 'staticCallback']));

        $this->assertEquals('pass', $mock->doSomething('foo', 'bar'));
    }

    public function testPublicMethodCallback(): void
    {
        $mock = $this->getMockBuilder(SomeClass::class)
                     ->onlyMethods(['doSomething'])
                     ->getMock();

        $mock->expects($this->once())
             ->method('doSomething')
             ->will($this->returnCallback([new MethodCallback, 'nonStaticCallback']));

        $this->assertEquals('pass', $mock->doSomething('foo', 'bar'));
    }

    public function testMockClassOnlyGeneratedOnce(): void
    {
        $mock1 = $this->getMockBuilder(AnInterface::class)
                     ->getMock();

        $mock2 = $this->getMockBuilder(AnInterface::class)
                     ->getMock();

        $this->assertEquals(\get_class($mock1), \get_class($mock2));
    }

    public function testMockClassDifferentForPartialMocks(): void
    {
        $mock1 = $this->getMockBuilder(PartialMockTestClass::class)
                      ->getMock();

        $mock2 = $this->getMockBuilder(PartialMockTestClass::class)
                      ->onlyMethods(['doSomething'])
                      ->getMock();

        $mock3 = $this->getMockBuilder(PartialMockTestClass::class)
                      ->onlyMethods(['doSomething'])
                      ->getMock();

        $mock4 = $this->getMockBuilder(PartialMockTestClass::class)
                      ->onlyMethods(['doAnotherThing'])
                      ->getMock();

        $mock5 = $this->getMockBuilder(PartialMockTestClass::class)
                      ->onlyMethods(['doAnotherThing'])
                      ->getMock();

        $this->assertNotEquals(\get_class($mock1), \get_class($mock2));
        $this->assertNotEquals(\get_class($mock1), \get_class($mock3));
        $this->assertNotEquals(\get_class($mock1), \get_class($mock4));
        $this->assertNotEquals(\get_class($mock1), \get_class($mock5));
        $this->assertEquals(\get_class($mock2), \get_class($mock3));
        $this->assertNotEquals(\get_class($mock2), \get_class($mock4));
        $this->assertNotEquals(\get_class($mock2), \get_class($mock5));
        $this->assertEquals(\get_class($mock4), \get_class($mock5));
    }

    public function testMockClassStoreOverrulable(): void
    {
        $mock1 = $this->getMockBuilder(PartialMockTestClass::class)
                      ->getMock();

        $mock2 = $this->getMockBuilder(PartialMockTestClass::class)
                      ->setMockClassName('MyMockClassNameForPartialMockTestClass1')
                      ->getMock();

        $mock3 = $this->getMockBuilder(PartialMockTestClass::class)
                      ->getMock();

        $mock4 = $this->getMockBuilder(PartialMockTestClass::class)
                      ->onlyMethods(['doSomething'])
                      ->setMockClassName('AnotherMockClassNameForPartialMockTestClass')
                      ->getMock();

        $mock5 = $this->getMockBuilder(PartialMockTestClass::class)
                      ->setMockClassName('MyMockClassNameForPartialMockTestClass2')
                      ->getMock();

        $this->assertNotEquals(\get_class($mock1), \get_class($mock2));
        $this->assertEquals(\get_class($mock1), \get_class($mock3));
        $this->assertNotEquals(\get_class($mock1), \get_class($mock4));
        $this->assertNotEquals(\get_class($mock2), \get_class($mock3));
        $this->assertNotEquals(\get_class($mock2), \get_class($mock4));
        $this->assertNotEquals(\get_class($mock2), \get_class($mock5));
        $this->assertNotEquals(\get_class($mock3), \get_class($mock4));
        $this->assertNotEquals(\get_class($mock3), \get_class($mock5));
        $this->assertNotEquals(\get_class($mock4), \get_class($mock5));
    }

    public function testGetMockWithFixedClassNameCanProduceTheSameMockTwice(): void
    {
        $mock = $this->getMockBuilder(stdClass::class)->setMockClassName('FixedName')->getMock();
        $this->assertInstanceOf(stdClass::class, $mock);
    }

    public function testOriginalConstructorSettingConsidered(): void
    {
        $mock1 = $this->getMockBuilder(PartialMockTestClass::class)
                      ->getMock();

        $mock2 = $this->getMockBuilder(PartialMockTestClass::class)
                      ->disableOriginalConstructor()
                      ->getMock();

        $this->assertTrue($mock1->constructorCalled);
        $this->assertFalse($mock2->constructorCalled);
    }

    public function testOriginalCloneSettingConsidered(): void
    {
        $mock1 = $this->getMockBuilder(PartialMockTestClass::class)
                      ->getMock();

        $mock2 = $this->getMockBuilder(PartialMockTestClass::class)
                      ->disableOriginalClone()
                      ->getMock();

        $this->assertNotEquals(\get_class($mock1), \get_class($mock2));
    }

    /**
     * @testdox getMock() for abstract class
     */
    public function testGetMockForAbstractClass(): void
    {
        $mock = $this->getMockBuilder(AbstractMockTestClass::class)
                     ->getMock();

        $mock->expects($this->never())
             ->method('doSomething');
    }

    /**
     * @testdox getMock() for Traversable $_dataName
     * @dataProvider traversableProvider
     */
    public function testGetMockForTraversable($type): void
    {
        $mock = $this->getMockBuilder($type)
                     ->getMock();

        $this->assertInstanceOf(Traversable::class, $mock);
    }

    /**
     * @testdox getMockForTrait()
     */
    public function testGetMockForTrait(): void
    {
        $mock = $this->getMockForTrait(AbstractTrait::class);

        $mock->expects($this->never())
             ->method('doSomething');

        $parent = \get_parent_class($mock);
        $traits = \class_uses($parent, false);

        $this->assertContains(AbstractTrait::class, $traits);
    }

    public function testClonedMockObjectShouldStillEqualTheOriginal(): void
    {
        $a = $this->getMockBuilder(stdClass::class)
                  ->getMock();

        $b = clone $a;

        $this->assertEquals($a, $b);
    }

    public function testMockObjectsConstructedIndepentantlyShouldBeEqual(): void
    {
        $a = $this->getMockBuilder(stdClass::class)
                  ->getMock();

        $b = $this->getMockBuilder(stdClass::class)
                  ->getMock();

        $this->assertEquals($a, $b);
    }

    public function testMockObjectsConstructedIndepentantlyShouldNotBeTheSame(): void
    {
        $a = $this->getMockBuilder(stdClass::class)
                  ->getMock();

        $b = $this->getMockBuilder(stdClass::class)
                  ->getMock();

        $this->assertNotSame($a, $b);
    }

    public function testClonedMockObjectCanBeUsedInPlaceOfOriginalOne(): void
    {
        $x = $this->getMockBuilder(stdClass::class)
                  ->getMock();

        $y = clone $x;

        $mock = $this->getMockBuilder(stdClass::class)
                     ->addMethods(['foo'])
                     ->getMock();

        $mock->expects($this->once())
             ->method('foo')
             ->with($this->equalTo($x));

        $mock->foo($y);
    }

    public function testClonedMockObjectIsNotIdenticalToOriginalOne(): void
    {
        $x = $this->getMockBuilder(stdClass::class)
                  ->getMock();

        $y = clone $x;

        $mock = $this->getMockBuilder(stdClass::class)
                     ->addMethods(['foo'])
                     ->getMock();

        $mock->expects($this->once())
             ->method('foo')
             ->with($this->logicalNot($this->identicalTo($x)));

        $mock->foo($y);
    }

    public function testObjectMethodCallWithArgumentCloningEnabled(): void
    {
        $expectedObject = new stdClass;

        $mock = $this->getMockBuilder(SomeClass::class)
                     ->onlyMethods(['doSomethingElse'])
                     ->enableArgumentCloning()
                     ->getMock();

        $actualArguments = [];

        $mock->method('doSomethingElse')
             ->will(
                 $this->returnCallback(
                     static function () use (&$actualArguments): void {
                         $actualArguments = \func_get_args();
                     }
                 )
             );

        $mock->doSomethingElse($expectedObject);

        $this->assertCount(1, $actualArguments);
        $this->assertEquals($expectedObject, $actualArguments[0]);
        $this->assertNotSame($expectedObject, $actualArguments[0]);
    }

    public function testObjectMethodCallWithArgumentCloningDisabled(): void
    {
        $expectedObject = new stdClass;

        $mock = $this->getMockBuilder(SomeClass::class)
                     ->onlyMethods(['doSomethingElse'])
                     ->disableArgumentCloning()
                     ->getMock();

        $actualArguments = [];

        $mock->method('doSomethingElse')
             ->will(
                 $this->returnCallback(
                     static function () use (&$actualArguments): void {
                         $actualArguments = \func_get_args();
                     }
                 )
             );

        $mock->doSomethingElse($expectedObject);

        $this->assertCount(1, $actualArguments);
        $this->assertSame($expectedObject, $actualArguments[0]);
    }

    public function testArgumentCloningOptionGeneratesUniqueMock(): void
    {
        $mockWithCloning = $this->getMockBuilder(SomeClass::class)
                                ->onlyMethods(['doSomethingElse'])
                                ->enableArgumentCloning()
                                ->getMock();

        $mockWithoutCloning = $this->getMockBuilder(SomeClass::class)
                                   ->onlyMethods(['doSomethingElse'])
                                   ->disableArgumentCloning()
                                   ->getMock();

        $this->assertNotEquals($mockWithCloning, $mockWithoutCloning);
    }

    public function testVerificationOfMethodNameFailsWithoutParameters(): void
    {
        $mock = $this->getMockBuilder(SomeClass::class)
                     ->addMethods(['right', 'wrong'])
                     ->getMock();

        $mock->expects($this->once())
             ->method('right');

        $mock->wrong();

        try {
            $mock->__phpunit_verify();
            $this->fail('Expected exception');
        } catch (ExpectationFailedException $e) {
            $this->assertSame(
                "Expectation failed for method name is \"right\" when invoked 1 time(s).\n" .
                'Method was expected to be called 1 times, actually called 0 times.' . "\n",
                $e->getMessage()
            );
        }

        $this->resetMockObjects();
    }

    public function testVerificationOfMethodNameFailsWithParameters(): void
    {
        $mock = $this->getMockBuilder(SomeClass::class)
                     ->addMethods(['right', 'wrong'])
                     ->getMock();

        $mock->expects($this->once())
             ->method('right');

        $mock->wrong();

        try {
            $mock->__phpunit_verify();
            $this->fail('Expected exception');
        } catch (ExpectationFailedException $e) {
            $this->assertSame(
                "Expectation failed for method name is \"right\" when invoked 1 time(s).\n" .
                'Method was expected to be called 1 times, actually called 0 times.' . "\n",
                $e->getMessage()
            );
        }

        $this->resetMockObjects();
    }

    public function testVerificationOfMethodNameFailsWithWrongParameters(): void
    {
        $mock = $this->getMockBuilder(SomeClass::class)
                     ->addMethods(['right', 'wrong'])
                     ->getMock();

        $mock->expects($this->once())
             ->method('right')
             ->with(['first', 'second']);

        try {
            $mock->right(['second']);
        } catch (ExpectationFailedException $e) {
            $this->assertSame(
                "Expectation failed for method name is \"right\" when invoked 1 time(s)\n" .
                'Parameter 0 for invocation PHPUnit\TestFixture\SomeClass::right(Array (...)) does not match expected value.' . "\n" .
                'Failed asserting that two arrays are equal.',
                $e->getMessage()
            );
        }

        try {
            $mock->__phpunit_verify();

            // CHECKOUT THIS MORE CAREFULLY
//            $this->fail('Expected exception');
        } catch (ExpectationFailedException $e) {
            $this->assertSame(
                "Expectation failed for method name is \"right\" when invoked 1 time(s).\n" .
                'Parameter 0 for invocation PHPUnit\TestFixture\SomeClass::right(Array (...)) does not match expected value.' . "\n" .
                'Failed asserting that two arrays are equal.' . "\n" .
                '--- Expected' . "\n" .
                '+++ Actual' . "\n" .
                '@@ @@' . "\n" .
                ' Array (' . "\n" .
                '-    0 => \'first\'' . "\n" .
                '-    1 => \'second\'' . "\n" .
                '+    0 => \'second\'' . "\n" .
                ' )' . "\n",
                $e->getMessage()
            );
        }

        $this->resetMockObjects();
    }

    public function testVerificationOfNeverFailsWithEmptyParameters(): void
    {
        $mock = $this->getMockBuilder(SomeClass::class)
                     ->addMethods(['right', 'wrong'])
                     ->getMock();

        $mock->expects($this->never())
             ->method('right')
             ->with();

        try {
            $mock->right();
            $this->fail('Expected exception');
        } catch (ExpectationFailedException $e) {
            $this->assertSame(
                'PHPUnit\TestFixture\SomeClass::right() was not expected to be called.',
                $e->getMessage()
            );
        }

        $this->resetMockObjects();
    }

    public function testVerificationOfNeverFailsWithAnyParameters(): void
    {
        $mock = $this->getMockBuilder(SomeClass::class)
                     ->addMethods(['right', 'wrong'])
                     ->getMock();

        $mock->expects($this->never())
             ->method('right')
             ->withAnyParameters();

        try {
            $mock->right();
            $this->fail('Expected exception');
        } catch (ExpectationFailedException $e) {
            $this->assertSame(
                'PHPUnit\TestFixture\SomeClass::right() was not expected to be called.',
                $e->getMessage()
            );
        }

        $this->resetMockObjects();
    }

    public function testWithAnythingInsteadOfWithAnyParameters(): void
    {
        $mock = $this->getMockBuilder(SomeClass::class)
                     ->addMethods(['right', 'wrong'])
                     ->getMock();

        $mock->expects($this->once())
             ->method('right')
             ->with($this->anything());

        try {
            $mock->right();
            $this->fail('Expected exception');
        } catch (ExpectationFailedException $e) {
            $this->assertSame(
                "Expectation failed for method name is \"right\" when invoked 1 time(s)\n" .
                'Parameter count for invocation PHPUnit\TestFixture\SomeClass::right() is too low.' . "\n" .
                'To allow 0 or more parameters with any value, omit ->with() or use ->withAnyParameters() instead.',
                $e->getMessage()
            );
        }

        $this->resetMockObjects();
    }

    /**
<<<<<<< HEAD
     * @see https://github.com/sebastianbergmann/phpunit-mock-objects/issues/81
=======
     * See https://github.com/sebastianbergmann/phpunit-mock-objects/issues/81.
>>>>>>> 8839d8da
     */
    public function testMockArgumentsPassedByReference(): void
    {
        $foo = $this->getMockBuilder(MethodCallbackByReference::class)
                    ->onlyMethods(['bar'])
                    ->disableOriginalConstructor()
                    ->disableArgumentCloning()
                    ->getMock();

        $foo->method('bar')
            ->will($this->returnCallback([$foo, 'callback']));

        $a = $b = $c = 0;

        $foo->bar($a, $b, $c);

        $this->assertEquals(1, $b);
    }

    /**
<<<<<<< HEAD
     * @see https://github.com/sebastianbergmann/phpunit-mock-objects/issues/81
=======
     * See https://github.com/sebastianbergmann/phpunit-mock-objects/issues/81.
>>>>>>> 8839d8da
     */
    public function testMockArgumentsPassedByReference2(): void
    {
        $foo = $this->getMockBuilder(MethodCallbackByReference::class)
                    ->disableOriginalConstructor()
                    ->disableArgumentCloning()
                    ->getMock();

        $foo->method('bar')
            ->will($this->returnCallback(
                static function (&$a, &$b, $c): void {
                    $b = 1;
                }
            ));

        $a = $b = $c = 0;

        $foo->bar($a, $b, $c);

        $this->assertEquals(1, $b);
    }

    /**
     * @see https://github.com/sebastianbergmann/phpunit-mock-objects/issues/116
     */
    public function testMockArgumentsPassedByReference3(): void
    {
        $foo = $this->getMockBuilder(MethodCallbackByReference::class)
                    ->onlyMethods(['bar'])
                    ->disableOriginalConstructor()
                    ->disableArgumentCloning()
                    ->getMock();

        $a = new stdClass;
        $b = $c = 0;

        $foo->method('bar')
            ->with($a, $b, $c)
            ->will($this->returnCallback([$foo, 'callback']));

        $this->assertNull($foo->bar($a, $b, $c));
    }

    /**
     * @see https://github.com/sebastianbergmann/phpunit/issues/796
     */
    public function testMockArgumentsPassedByReference4(): void
    {
        $foo = $this->getMockBuilder(MethodCallbackByReference::class)
                    ->onlyMethods(['bar'])
                    ->disableOriginalConstructor()
                    ->disableArgumentCloning()
                    ->getMock();

        $a = new stdClass;
        $b = $c = 0;

        $foo->method('bar')
            ->with($this->isInstanceOf(stdClass::class), $b, $c)
            ->will($this->returnCallback([$foo, 'callback']));

        $this->assertNull($foo->bar($a, $b, $c));
    }

    /**
     * @requires extension soap
     */
    public function testCreateMockFromWsdl(): void
    {
        $mock = $this->getMockFromWsdl(TEST_FILES_PATH . 'GoogleSearch.wsdl', 'WsdlMock');

        $this->assertStringStartsWith(
            'Mock_WsdlMock_',
            \get_class($mock)
        );
    }

    /**
     * @requires extension soap
     */
    public function testCreateNamespacedMockFromWsdl(): void
    {
        $mock = $this->getMockFromWsdl(TEST_FILES_PATH . 'GoogleSearch.wsdl', 'My\\Space\\WsdlMock');

        $this->assertStringStartsWith(
            'Mock_WsdlMock_',
            \get_class($mock)
        );
    }

    /**
     * @requires extension soap
     */
    public function testCreateTwoMocksOfOneWsdlFile(): void
    {
        $a = $this->getMockFromWsdl(TEST_FILES_PATH . 'GoogleSearch.wsdl');
        $b = $this->getMockFromWsdl(TEST_FILES_PATH . 'GoogleSearch.wsdl');

        $this->assertStringStartsWith('Mock_GoogleSearch_', \get_class($a));
        $this->assertEquals(\get_class($a), \get_class($b));
    }

    /**
     * @see      https://github.com/sebastianbergmann/phpunit/issues/2573
     * @ticket   2573
     * @requires extension soap
     */
    public function testCreateMockOfWsdlFileWithSpecialChars(): void
    {
        $mock = $this->getMockFromWsdl(TEST_FILES_PATH . 'Go ogle-Sea.rch.wsdl');

        $this->assertStringStartsWith('Mock_GoogleSearch_', \get_class($mock));
    }

    /**
     * @see    https://github.com/sebastianbergmann/phpunit-mock-objects/issues/156
     * @ticket 156
     */
    public function testInterfaceWithStaticMethodCanBeStubbed(): void
    {
        $this->assertInstanceOf(
            InterfaceWithStaticMethod::class,
            $this->getMockBuilder(InterfaceWithStaticMethod::class)->getMock()
        );
    }

    public function testInvokingStubbedStaticMethodRaisesException(): void
    {
        $mock = $this->getMockBuilder(ClassWithStaticMethod::class)->getMock();

        $this->expectException(\PHPUnit\Framework\MockObject\BadMethodCallException::class);

        $mock->staticMethod();
    }

    /**
     * @see    https://github.com/sebastianbergmann/phpunit-mock-objects/issues/171
     * @ticket 171
     */
    public function testStubForClassThatImplementsSerializableCanBeCreatedWithoutInvokingTheConstructor(): void
    {
        $this->assertInstanceOf(
            ClassThatImplementsSerializable::class,
            $this->getMockBuilder(ClassThatImplementsSerializable::class)
                 ->disableOriginalConstructor()
                 ->getMock()
        );
    }

    public function testGetMockForClassWithSelfTypeHint(): void
    {
        $this->assertInstanceOf(
            ClassWithSelfTypeHint::class,
            $this->getMockBuilder(ClassWithSelfTypeHint::class)->getMock()
        );
    }

    public function testStringableClassDoesNotThrow(): void
    {
        /** @var PHPUnit\Framework\MockObject\MockObject|StringableClass $mock */
        $mock = $this->getMockBuilder(StringableClass::class)->getMock();

        $this->assertIsString((string) $mock);
    }

    public function testStringableClassCanBeMocked(): void
    {
        /** @var PHPUnit\Framework\MockObject\MockObject|StringableClass $mock */
        $mock = $this->getMockBuilder(StringableClass::class)->getMock();

        $mock->method('__toString')->willReturn('foo');

        $this->assertSame('foo', (string) $mock);
    }

    public function traversableProvider(): array
    {
        return [
            Traversable::class                  => [Traversable::class],
            '\Traversable'                      => [Traversable::class],
            TraversableMockTestInterface::class => [TraversableMockTestInterface::class],
        ];
    }

    public function testParameterCallbackConstraintOnlyEvaluatedOnce(): void
    {
        $mock                  = $this->getMockBuilder(Foo::class)->addMethods(['bar'])->getMock();
        $expectedNumberOfCalls = 1;
        $callCount             = 0;

        $mock->expects($this->exactly($expectedNumberOfCalls))->method('bar')
            ->with($this->callback(static function ($argument) use (&$callCount) {
                return $argument === 'call_' . $callCount++;
            }));

        for ($i = 0; $i < $expectedNumberOfCalls; $i++) {
            $mock->bar('call_' . $i);
        }
    }

    public function testReturnTypesAreMockedCorrectly(): void
    {
        /** @var ClassWithAllPossibleReturnTypes|MockObject $stub */
        $stub = $this->createMock(ClassWithAllPossibleReturnTypes::class);

        $this->assertNull($stub->methodWithNoReturnTypeDeclaration());
        $this->assertSame('', $stub->methodWithStringReturnTypeDeclaration());
        $this->assertSame(0.0, $stub->methodWithFloatReturnTypeDeclaration());
        $this->assertSame(0, $stub->methodWithIntReturnTypeDeclaration());
        $this->assertFalse($stub->methodWithBoolReturnTypeDeclaration());
        $this->assertSame([], $stub->methodWithArrayReturnTypeDeclaration());
        $this->assertInstanceOf(MockObject::class, $stub->methodWithClassReturnTypeDeclaration());
    }

    public function testDisableAutomaticReturnValueGeneration(): void
    {
        $mock = $this->getMockBuilder(SomeClass::class)
                     ->disableAutoReturnValueGeneration()
                     ->getMock();

        $this->expectException(ReturnValueNotConfiguredException::class);
        $this->expectExceptionMessage('Return value inference disabled and no expectation set up for PHPUnit\TestFixture\SomeClass::doSomethingElse()');

        $mock->doSomethingElse(1);
    }

    public function testDisableAutomaticReturnValueGenerationWithToString(): void
    {
        /** @var PHPUnit\Framework\MockObject\MockObject|StringableClass $mock */
        $mock = $this->getMockBuilder(StringableClass::class)
            ->disableAutoReturnValueGeneration()
            ->getMock();

        (string) $mock;

        try {
            $mock->__phpunit_verify();
            $this->fail('Exception expected');
        } catch (RuntimeException $e) {
            $this->assertSame(
                'Return value inference disabled and no expectation set up for PHPUnit\TestFixture\StringableClass::__toString()',
                $e->getMessage()
            );
        }

        $this->resetMockObjects();
    }

    public function testVoidReturnTypeIsMockedCorrectly(): void
    {
        /** @var ClassWithAllPossibleReturnTypes|MockObject $stub */
        $stub = $this->createMock(ClassWithAllPossibleReturnTypes::class);

        $this->assertNull($stub->methodWithVoidReturnTypeDeclaration());
    }

    public function testObjectReturnTypeIsMockedCorrectly(): void
    {
        /** @var ClassWithAllPossibleReturnTypes|MockObject $stub */
        $stub = $this->createMock(ClassWithAllPossibleReturnTypes::class);

        $this->assertInstanceOf(stdClass::class, $stub->methodWithObjectReturnTypeDeclaration());
    }

    /**
     * @requires PHP > 8.0
     */
    public function testUnionReturnTypeIsDoubledCorrectly(): void
    {
        /** @var ClassWithUnionReturnTypes|MockObject $stub */
        $stub = $this->createMock(ClassWithUnionReturnTypes::class);

        $this->assertFalse($stub->returnsBoolOrInt());
    }

    /**
     * @requires PHP > 8.0
     */
    public function testNullableUnionReturnTypeIsDoubledCorrectly(): void
    {
        /** @var ClassWithUnionReturnTypes|MockObject $stub */
        $stub = $this->createMock(ClassWithUnionReturnTypes::class);

        $this->assertNull($stub->returnsBoolOrIntOrNull());
    }

    /**
     * @requires PHP > 8.0
     */
    public function testMixedReturnTypeIsDoubledCorrectly(): void
    {
        /** @var ClassWithUnionReturnTypes|MockObject $stub */
        $stub = $this->createMock(ClassWithUnionReturnTypes::class);

        $this->assertNull($stub->returnsMixed());
    }

    /**
     * @requires PHP > 8.0
     */
    public function testStaticReturnTypeIsDoubledCorrectly(): void
    {
        /** @var ClassWithStaticReturnTypes|Stub $stub */
        $stub = $this->createStub(ClassWithStaticReturnTypes::class);

        $this->assertInstanceOf(ClassWithStaticReturnTypes::class, $stub->returnsStatic());
    }

    /**
     * @requires PHP > 8.0
     */
    public function testUnionReturnTypeWithStaticIsDoubledCorrectly(): void
    {
        /** @var ClassWithStaticReturnTypes|Stub $stub */
        $stub = $this->createStub(ClassWithStaticReturnTypes::class);

        $this->assertInstanceOf(ClassWithStaticReturnTypes::class, $stub->returnsUnionWithStatic());
    }

    /**
     * @requires PHP > 8.0
     */
    public function testNullableStaticReturnTypeIsDoubledCorrectly(): void
    {
        /** @var ClassWithStaticReturnTypes|Stub $stub */
        $stub = $this->createStub(ClassWithStaticReturnTypes::class);

        $this->assertNull($stub->returnsStaticOrNull());
    }

    public function testTraitCanBeDoubled(): void
    {
        $object = $this->getObjectForTrait(ExampleTrait::class);

        $this->assertSame('ohHai', $object->ohHai());
    }

    public function testTraitWithConstructorCanBeDoubled(): void
    {
        $object = $this->getObjectForTrait(TraitWithConstructor::class, ['value']);

        $this->assertSame('value', $object->value());
    }

    private function resetMockObjects(): void
    {
        $refl = new ReflectionObject($this);
        $refl = $refl->getParentClass();
        $prop = $refl->getProperty('mockObjects');
        $prop->setAccessible(true);
        $prop->setValue($this, []);
    }
}<|MERGE_RESOLUTION|>--- conflicted
+++ resolved
@@ -817,11 +817,7 @@
     }
 
     /**
-<<<<<<< HEAD
      * @see https://github.com/sebastianbergmann/phpunit-mock-objects/issues/81
-=======
-     * See https://github.com/sebastianbergmann/phpunit-mock-objects/issues/81.
->>>>>>> 8839d8da
      */
     public function testMockArgumentsPassedByReference(): void
     {
@@ -842,11 +838,7 @@
     }
 
     /**
-<<<<<<< HEAD
      * @see https://github.com/sebastianbergmann/phpunit-mock-objects/issues/81
-=======
-     * See https://github.com/sebastianbergmann/phpunit-mock-objects/issues/81.
->>>>>>> 8839d8da
      */
     public function testMockArgumentsPassedByReference2(): void
     {
