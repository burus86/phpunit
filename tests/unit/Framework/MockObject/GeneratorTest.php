<?php declare(strict_types=1);
/*
 * This file is part of PHPUnit.
 *
 * (c) Sebastian Bergmann <sebastian@phpunit.de>
 *
 * For the full copyright and license information, please view the LICENSE
 * file that was distributed with this source code.
 */

use PHPUnit\Framework\MockObject\Generator;
use PHPUnit\Framework\MockObject\MockObject;
use PHPUnit\Framework\TestCase;

/**
 * @covers \PHPUnit\Framework\MockObject\Generator
 *
 * @uses \PHPUnit\Framework\MockObject\InvocationMocker
 * @uses \PHPUnit\Framework\MockObject\Builder\InvocationMocker
 * @uses \PHPUnit\Framework\MockObject\Invocation
 * @uses \PHPUnit\Framework\MockObject\Matcher
 * @uses \PHPUnit\Framework\MockObject\Matcher\InvokedRecorder
 * @uses \PHPUnit\Framework\MockObject\Matcher\MethodName
 * @uses \PHPUnit\Framework\MockObject\Stub\ReturnStub
 * @uses \PHPUnit\Framework\MockObject\Matcher\InvokedCount
 *
 * @small
 */
final class GeneratorTest extends TestCase
{
    /**
     * @var Generator
     */
    private $generator;

    protected function setUp(): void
    {
        $this->generator = new Generator;
    }

    public function testGetMockFailsWhenInvalidFunctionNameIsPassedInAsAFunctionToMock(): void
    {
        $this->expectException(\PHPUnit\Framework\MockObject\RuntimeException::class);

        $this->generator->getMock(stdClass::class, [0]);
    }

    public function testGetMockCanCreateNonExistingFunctions(): void
    {
        $mock = $this->generator->getMock(stdClass::class, ['testFunction']);

        $this->assertTrue(\method_exists($mock, 'testFunction'));
    }

    public function testGetMockGeneratorFails(): void
    {
        $this->expectException(\PHPUnit\Framework\MockObject\RuntimeException::class);
        $this->expectExceptionMessage('duplicates: "foo, bar, foo" (duplicate: "foo")');

        $this->generator->getMock(stdClass::class, ['foo', 'bar', 'foo']);
    }

    public function testGetMockBlacklistedMethodNamesPhp7(): void
    {
        $mock = $this->generator->getMock(InterfaceWithSemiReservedMethodName::class);

        $this->assertTrue(\method_exists($mock, 'unset'));
        $this->assertInstanceOf(InterfaceWithSemiReservedMethodName::class, $mock);
    }

    public function testGetMockForAbstractClassDoesNotFailWhenFakingInterfaces(): void
    {
        $mock = $this->generator->getMockForAbstractClass(Countable::class);

        $this->assertTrue(\method_exists($mock, 'count'));
    }

    public function testGetMockForAbstractClassStubbingAbstractClass(): void
    {
        $mock = $this->generator->getMockForAbstractClass(AbstractMockTestClass::class);

        $this->assertTrue(\method_exists($mock, 'doSomething'));
    }

    public function testGetMockForAbstractClassWithNonExistentMethods(): void
    {
        $mock = $this->generator->getMockForAbstractClass(
            AbstractMockTestClass::class,
            [],
            '',
            true,
            true,
            true,
            ['nonexistentMethod']
        );

        $this->assertTrue(\method_exists($mock, 'nonexistentMethod'));
        $this->assertTrue(\method_exists($mock, 'doSomething'));
    }

    public function testGetMockForAbstractClassShouldCreateStubsOnlyForAbstractMethodWhenNoMethodsWereInformed(): void
    {
        $mock = $this->generator->getMockForAbstractClass(AbstractMockTestClass::class);

        $mock->expects($this->any())
             ->method('doSomething')
             ->willReturn('testing');

        $this->assertEquals('testing', $mock->doSomething());
        $this->assertEquals(1, $mock->returnAnything());
    }

    public function testGetMockForAbstractClassAbstractClassDoesNotExist(): void
    {
        $this->expectException(\PHPUnit\Framework\MockObject\RuntimeException::class);

        $this->generator->getMockForAbstractClass('Tux');
    }

    public function testGetMockForTraitWithNonExistentMethodsAndNonAbstractMethods(): void
    {
        $mock = $this->generator->getMockForTrait(
            AbstractTrait::class,
            [],
            '',
            true,
            true,
            true,
            ['nonexistentMethod']
        );

        $this->assertTrue(\method_exists($mock, 'nonexistentMethod'));
        $this->assertTrue(\method_exists($mock, 'doSomething'));
        $this->assertTrue($mock->mockableMethod());
        $this->assertTrue($mock->anotherMockableMethod());
    }

    public function testGetMockForTraitStubbingAbstractMethod(): void
    {
        $mock = $this->generator->getMockForTrait(AbstractTrait::class);

        $this->assertTrue(\method_exists($mock, 'doSomething'));
    }

    public function testGetMockForSingletonWithReflectionSuccess(): void
    {
        $mock = $this->generator->getMock(SingletonClass::class, ['doSomething'], [], '', false);

        $this->assertInstanceOf('SingletonClass', $mock);
    }

    public function testExceptionIsRaisedForMutuallyExclusiveOptions(): void
    {
        $this->expectException(\PHPUnit\Framework\MockObject\RuntimeException::class);

        $this->generator->getMock(stdClass::class, [], [], '', false, true, true, true, true);
    }

    public function testCanImplementInterfacesThatHaveMethodsWithReturnTypes(): void
    {
        $stub = $this->generator->getMock([AnInterfaceWithReturnType::class, AnInterface::class]);

        $this->assertInstanceOf(AnInterfaceWithReturnType::class, $stub);
        $this->assertInstanceOf(AnInterface::class, $stub);
        $this->assertInstanceOf(MockObject::class, $stub);
    }

    public function testCanConfigureMethodsForDoubleOfNonExistentClass(): void
    {
        $className = 'X' . \md5(\microtime());

        $mock = $this->generator->getMock($className, ['someMethod']);

        $this->assertInstanceOf($className, $mock);
    }

    public function testCanInvokeMethodsOfNonExistentClass(): void
    {
        $className = 'X' . \md5(\microtime());

        $mock = $this->generator->getMock($className, ['someMethod']);

        $mock->expects($this->once())->method('someMethod');

        $this->assertNull($mock->someMethod());
    }

    public function testMockingOfExceptionWithThrowable(): void
    {
        $stub = $this->generator->getMock(ExceptionWithThrowable::class);

        $this->assertInstanceOf(ExceptionWithThrowable::class, $stub);
        $this->assertInstanceOf(Exception::class, $stub);
        $this->assertInstanceOf(MockObject::class, $stub);
    }

    public function testMockingOfThrowable(): void
    {
        $stub = $this->generator->getMock(Throwable::class);

        $this->assertInstanceOf(Throwable::class, $stub);
        $this->assertInstanceOf(Exception::class, $stub);
        $this->assertInstanceOf(MockObject::class, $stub);
    }

    public function testMockingOfThrowableConstructorArguments(): void
    {
        $mock = $this->generator->getMock(Throwable::class, null, ['It works']);
        $this->assertSame('It works', $mock->getMessage());
    }

<<<<<<< HEAD
    public function testVariadicArgumentsArePassedToOriginalMethod()
=======
    public function testVariadicArgumentsArePassedToOriginalMethod(): void
>>>>>>> 6d9d0fec
    {
        /** @var ClassWithVariadicArgumentMethod|MockObject $mock */
        $mock = $this->generator->getMock(
            ClassWithVariadicArgumentMethod::class,
            [],
            [],
            '',
            true,
            false,
            true,
            false,
            true
        );

        $arguments = [1, 'foo', false];
        $this->assertSame($arguments, $mock->foo(...$arguments));
    }

    public function testVariadicArgumentsArePassedToMockedMethod(): void
    {
        /** @var ClassWithVariadicArgumentMethod|MockObject $mock */
        $mock = $this->createMock(ClassWithVariadicArgumentMethod::class);

        $arguments = [1, 'foo', false];
        $mock->expects($this->once())
            ->method('foo')
            ->with(...$arguments);

        $mock->foo(...$arguments);
    }
}<|MERGE_RESOLUTION|>--- conflicted
+++ resolved
@@ -209,11 +209,7 @@
         $this->assertSame('It works', $mock->getMessage());
     }
 
-<<<<<<< HEAD
-    public function testVariadicArgumentsArePassedToOriginalMethod()
-=======
     public function testVariadicArgumentsArePassedToOriginalMethod(): void
->>>>>>> 6d9d0fec
     {
         /** @var ClassWithVariadicArgumentMethod|MockObject $mock */
         $mock = $this->generator->getMock(
