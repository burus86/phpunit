--- conflicted
+++ resolved
@@ -149,7 +149,6 @@
         $this->assertTrue($countConstraint->evaluate($datePeriod, '', true));
     }
 
-<<<<<<< HEAD
     public function testCountCanBeExportedToString(): void
     {
         $countConstraint = new Count(1);
@@ -173,7 +172,8 @@
                 TestFailure::exceptionToString($e)
             );
         }
-=======
+    }
+
     /**
      * @ticket https://github.com/sebastianbergmann/phpunit/issues/3743
      */
@@ -182,6 +182,5 @@
         $constraint = new Count(0);
 
         $this->assertTrue($constraint->evaluate(new \EmptyIterator, '', true));
->>>>>>> 9faa89fb
     }
 }