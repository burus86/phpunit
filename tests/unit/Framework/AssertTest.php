--- conflicted
+++ resolved
@@ -2502,15 +2502,9 @@
             // Exception
             //array(new Exception('Exception 1'), new Exception('Exception 2')),
             // different types
-<<<<<<< HEAD
             [new SampleClass(4, 8, 15), false],
             [false, new SampleClass(4, 8, 15)],
-            [[0        => 1, 1 => 2], false],
-=======
-            [new \SampleClass(4, 8, 15), false],
-            [false, new \SampleClass(4, 8, 15)],
             [[0 => 1, 1 => 2], false],
->>>>>>> 1d4f0dc8
             [false, [0 => 1, 1 => 2]],
             [[], new stdClass],
             [new stdClass, []],
