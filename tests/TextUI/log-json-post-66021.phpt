--TEST--
phpunit --log-json php://stdout BankAccountTest ../_files/BankAccountTest.php
--SKIPIF--
<?php
if (!defined('JSON_PRETTY_PRINT')) {
    print 'skip: JSON_PRETTY_PRINT is required';
<<<<<<< HEAD
} else if (json_encode([], JSON_PRETTY_PRINT) != '[]') {
=======
} elseif (json_encode(array(), JSON_PRETTY_PRINT) != '[]') {
>>>>>>> 516bfb83
    print 'skip: Does not have PHP #66021 (Blank line inside empty JSON array/object)';
}
?>
--FILE--
<?php
$_SERVER['argv'][1] = '--no-configuration';
$_SERVER['argv'][2] = '--log-json';
$_SERVER['argv'][3] = 'php://stdout';
$_SERVER['argv'][4] = 'BankAccountTest';
$_SERVER['argv'][5] = dirname(__FILE__) . '/../_files/BankAccountTest.php';

require __DIR__ . '/../bootstrap.php';
PHPUnit_TextUI_Command::main();
?>
--EXPECTF--
PHPUnit %s by Sebastian Bergmann and contributors.

{
    "event": "suiteStart",
    "suite": "BankAccountTest",
    "tests": 3
}{
    "event": "testStart",
    "suite": "BankAccountTest",
    "test": "BankAccountTest::testBalanceIsInitiallyZero"
}.{
    "event": "test",
    "suite": "BankAccountTest",
    "test": "BankAccountTest::testBalanceIsInitiallyZero",
    "status": "pass",
    "time": %f,
    "trace": [],
    "message": "",
    "output": ""
}{
    "event": "testStart",
    "suite": "BankAccountTest",
    "test": "BankAccountTest::testBalanceCannotBecomeNegative"
}.{
    "event": "test",
    "suite": "BankAccountTest",
    "test": "BankAccountTest::testBalanceCannotBecomeNegative",
    "status": "pass",
    "time": %f,
    "trace": [],
    "message": "",
    "output": ""
}{
    "event": "testStart",
    "suite": "BankAccountTest",
    "test": "BankAccountTest::testBalanceCannotBecomeNegative2"
}.                                                                 3 / 3 (100%){
    "event": "test",
    "suite": "BankAccountTest",
    "test": "BankAccountTest::testBalanceCannotBecomeNegative2",
    "status": "pass",
    "time": %f,
    "trace": [],
    "message": "",
    "output": ""
}

Time: %s, Memory: %sMb

OK (3 tests, 3 assertions)<|MERGE_RESOLUTION|>--- conflicted
+++ resolved
@@ -4,11 +4,7 @@
 <?php
 if (!defined('JSON_PRETTY_PRINT')) {
     print 'skip: JSON_PRETTY_PRINT is required';
-<<<<<<< HEAD
-} else if (json_encode([], JSON_PRETTY_PRINT) != '[]') {
-=======
-} elseif (json_encode(array(), JSON_PRETTY_PRINT) != '[]') {
->>>>>>> 516bfb83
+} elseif (json_encode([], JSON_PRETTY_PRINT) != '[]') {
     print 'skip: Does not have PHP #66021 (Blank line inside empty JSON array/object)';
 }
 ?>
