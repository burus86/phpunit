<?php
/**
 * PHPUnit
 *
 * Copyright (c) 2001-2014, Sebastian Bergmann <sebastian@phpunit.de>.
 * All rights reserved.
 *
 * Redistribution and use in source and binary forms, with or without
 * modification, are permitted provided that the following conditions
 * are met:
 *
 *   * Redistributions of source code must retain the above copyright
 *     notice, this list of conditions and the following disclaimer.
 *
 *   * Redistributions in binary form must reproduce the above copyright
 *     notice, this list of conditions and the following disclaimer in
 *     the documentation and/or other materials provided with the
 *     distribution.
 *
 *   * Neither the name of Sebastian Bergmann nor the names of his
 *     contributors may be used to endorse or promote products derived
 *     from this software without specific prior written permission.
 *
 * THIS SOFTWARE IS PROVIDED BY THE COPYRIGHT HOLDERS AND CONTRIBUTORS
 * "AS IS" AND ANY EXPRESS OR IMPLIED WARRANTIES, INCLUDING, BUT NOT
 * LIMITED TO, THE IMPLIED WARRANTIES OF MERCHANTABILITY AND FITNESS
 * FOR A PARTICULAR PURPOSE ARE DISCLAIMED. IN NO EVENT SHALL THE
 * COPYRIGHT OWNER OR CONTRIBUTORS BE LIABLE FOR ANY DIRECT, INDIRECT,
 * INCIDENTAL, SPECIAL, EXEMPLARY, OR CONSEQUENTIAL DAMAGES (INCLUDING,
 * BUT NOT LIMITED TO, PROCUREMENT OF SUBSTITUTE GOODS OR SERVICES;
 * LOSS OF USE, DATA, OR PROFITS; OR BUSINESS INTERRUPTION) HOWEVER
 * CAUSED AND ON ANY THEORY OF LIABILITY, WHETHER IN CONTRACT, STRICT
 * LIABILITY, OR TORT (INCLUDING NEGLIGENCE OR OTHERWISE) ARISING IN
 * ANY WAY OUT OF THE USE OF THIS SOFTWARE, EVEN IF ADVISED OF THE
 * POSSIBILITY OF SUCH DAMAGE.
 *
 * @package    PHPUnit
 * @author     Sebastian Bergmann <sebastian@phpunit.de>
 * @copyright  2001-2014 Sebastian Bergmann <sebastian@phpunit.de>
 * @license    http://www.opensource.org/licenses/BSD-3-Clause  The BSD 3-Clause License
 * @link       http://www.phpunit.de/
 * @since      File available since Release 2.0.0
 */

require_once dirname(__DIR__) . DIRECTORY_SEPARATOR . '_files' . DIRECTORY_SEPARATOR . 'BeforeAndAfterTest.php';
require_once dirname(__DIR__) . DIRECTORY_SEPARATOR . '_files' . DIRECTORY_SEPARATOR . 'BeforeClassAndAfterClassTest.php';
require_once dirname(__DIR__) . DIRECTORY_SEPARATOR . '_files' . DIRECTORY_SEPARATOR . 'DataProviderSkippedTest.php';
require_once dirname(__DIR__) . DIRECTORY_SEPARATOR . '_files' . DIRECTORY_SEPARATOR . 'DataProviderIncompleteTest.php';
require_once dirname(__DIR__) . DIRECTORY_SEPARATOR . '_files' . DIRECTORY_SEPARATOR . 'InheritedTestCase.php';
require_once dirname(__DIR__) . DIRECTORY_SEPARATOR . '_files' . DIRECTORY_SEPARATOR . 'NoTestCaseClass.php';
require_once dirname(__DIR__) . DIRECTORY_SEPARATOR . '_files' . DIRECTORY_SEPARATOR . 'NoTestCases.php';
require_once dirname(__DIR__) . DIRECTORY_SEPARATOR . '_files' . DIRECTORY_SEPARATOR . 'NotPublicTestCase.php';
require_once dirname(__DIR__) . DIRECTORY_SEPARATOR . '_files' . DIRECTORY_SEPARATOR . 'NotVoidTestCase.php';
require_once dirname(__DIR__) . DIRECTORY_SEPARATOR . '_files' . DIRECTORY_SEPARATOR . 'OverrideTestCase.php';
require_once dirname(__DIR__) . DIRECTORY_SEPARATOR . '_files' . DIRECTORY_SEPARATOR . 'RequirementsClassBeforeClassHookTest.php';

/**
 *
 *
 * @package    PHPUnit
 * @author     Sebastian Bergmann <sebastian@phpunit.de>
 * @copyright  2001-2014 Sebastian Bergmann <sebastian@phpunit.de>
 * @license    http://www.opensource.org/licenses/BSD-3-Clause  The BSD 3-Clause License
 * @link       http://www.phpunit.de/
 * @since      Class available since Release 2.0.0
 * @covers     PHPUnit_Framework_TestSuite
 */
class Framework_SuiteTest extends PHPUnit_Framework_TestCase {
    protected $result;

    protected function setUp()
    {
        $this->result = new PHPUnit_Framework_TestResult;
    }

    public static function suite()
    {
        $suite = new PHPUnit_Framework_TestSuite;

        $suite->addTest(new Framework_SuiteTest('testAddTestSuite'));
        $suite->addTest(new Framework_SuiteTest('testInheritedTests'));
        $suite->addTest(new Framework_SuiteTest('testNoTestCases'));
        $suite->addTest(new Framework_SuiteTest('testNoTestCaseClass'));
        $suite->addTest(new Framework_SuiteTest('testNotExistingTestCase'));
        $suite->addTest(new Framework_SuiteTest('testNotPublicTestCase'));
        $suite->addTest(new Framework_SuiteTest('testNotVoidTestCase'));
        $suite->addTest(new Framework_SuiteTest('testOneTestCase'));
        $suite->addTest(new Framework_SuiteTest('testShadowedTests'));
        $suite->addTest(new Framework_SuiteTest('testBeforeClassAndAfterClassAnnotations'));
        $suite->addTest(new Framework_SuiteTest('testBeforeAnnotation'));
<<<<<<< HEAD
        $suite->addTest(new Framework_SuiteTest('testSkippedTestDataProvider'));
        $suite->addTest(new Framework_SuiteTest('testIncompleteTestDataProvider'));
        $suite->addTest(new Framework_SuiteTest('testRequirementsBeforeClassHook'));
=======
        $suite->addTest(new Framework_SuiteTest('testDontSkipInheritedClass'));
>>>>>>> e0713881

        return $suite;
    }

    public function testAddTestSuite()
    {
        $suite = new PHPUnit_Framework_TestSuite(
          'OneTestCase'
        );

        $suite->run($this->result);

        $this->assertEquals(1, count($this->result));
    }

    public function testInheritedTests()
    {
        $suite = new PHPUnit_Framework_TestSuite(
          'InheritedTestCase'
        );

        $suite->run($this->result);

        $this->assertTrue($this->result->wasSuccessful());
        $this->assertEquals(2, count($this->result));
    }

    public function testNoTestCases()
    {
        $suite = new PHPUnit_Framework_TestSuite(
          'NoTestCases'
        );

        $suite->run($this->result);

        $this->assertTrue(!$this->result->wasSuccessful());
        $this->assertEquals(1, $this->result->failureCount());
        $this->assertEquals(1, count($this->result));
    }

    /**
     * @expectedException PHPUnit_Framework_Exception
     */
    public function testNoTestCaseClass()
    {
        $suite = new PHPUnit_Framework_TestSuite('NoTestCaseClass');
    }

    public function testNotExistingTestCase()
    {
        $suite = new Framework_SuiteTest('notExistingMethod');

        $suite->run($this->result);

        $this->assertEquals(0, $this->result->errorCount());
        $this->assertEquals(1, $this->result->failureCount());
        $this->assertEquals(1, count($this->result));
    }

    public function testNotPublicTestCase()
    {
        $suite = new PHPUnit_Framework_TestSuite(
          'NotPublicTestCase'
        );

        $this->assertEquals(2, count($suite));
    }

    public function testNotVoidTestCase()
    {
        $suite = new PHPUnit_Framework_TestSuite(
          'NotVoidTestCase'
        );

        $this->assertEquals(1, count($suite));
    }

    public function testOneTestCase()
    {
        $suite = new PHPUnit_Framework_TestSuite(
          'OneTestCase'
        );

        $suite->run($this->result);

        $this->assertEquals(0, $this->result->errorCount());
        $this->assertEquals(0, $this->result->failureCount());
        $this->assertEquals(1, count($this->result));
        $this->assertTrue($this->result->wasSuccessful());
    }

    public function testShadowedTests()
    {
        $suite = new PHPUnit_Framework_TestSuite(
          'OverrideTestCase'
        );

        $suite->run($this->result);

        $this->assertEquals(1, count($this->result));
    }

    public function testBeforeClassAndAfterClassAnnotations()
    {
        $suite = new PHPUnit_Framework_TestSuite(
          'BeforeClassAndAfterClassTest'
        );

        BeforeClassAndAfterClassTest::resetProperties();
        $suite->run($this->result);

        $this->assertEquals(1, BeforeClassAndAfterClassTest::$beforeClassWasRun, "@beforeClass method was not run once for the whole suite.");
        $this->assertEquals(1, BeforeClassAndAfterClassTest::$afterClassWasRun, "@afterClass method was not run once for the whole suite.");
    }

    public function testBeforeAnnotation()
    {
        $test = new PHPUnit_Framework_TestSuite(
          'BeforeAndAfterTest'
        );

        BeforeAndAfterTest::resetProperties();
        $result = $test->run();

        $this->assertEquals(2, BeforeAndAfterTest::$beforeWasRun);
        $this->assertEquals(2, BeforeAndAfterTest::$afterWasRun);
    }

<<<<<<< HEAD
    public function testSkippedTestDataProvider()
    {
        $suite = new PHPUnit_Framework_TestSuite('DataProviderSkippedTest');

        $suite->run($this->result);

        $this->assertEquals(3, $this->result->count());
        $this->assertEquals(1, $this->result->skippedCount());
    }

    public function testIncompleteTestDataProvider()
    {
        $suite = new PHPUnit_Framework_TestSuite('DataProviderIncompleteTest');

        $suite->run($this->result);

        $this->assertEquals(3, $this->result->count());
        $this->assertEquals(1, $this->result->notImplementedCount());
    }

    public function testRequirementsBeforeClassHook()
    {
        $suite = new PHPUnit_Framework_TestSuite(
          'RequirementsClassBeforeClassHookTest'
        );

        $suite->run($this->result);

        $this->assertEquals(0, $this->result->errorCount());
        $this->assertEquals(1, $this->result->skippedCount());
    }
=======
    public function testDontSkipInheritedClass()
    {
        $suite = new PHPUnit_Framework_TestSuite(
          'DontSkipInheritedClass'
        );

        $dir = dirname(__DIR__) . DIRECTORY_SEPARATOR . '_files' . DIRECTORY_SEPARATOR . 'Inheritance' . DIRECTORY_SEPARATOR;

        $suite->addTestFile($dir.'InheritanceA.php');
        $suite->addTestFile($dir.'InheritanceB.php');
        $result = $suite->run();
        $this->assertEquals(2, count($result));

    }

>>>>>>> e0713881
}<|MERGE_RESOLUTION|>--- conflicted
+++ resolved
@@ -88,13 +88,10 @@
         $suite->addTest(new Framework_SuiteTest('testShadowedTests'));
         $suite->addTest(new Framework_SuiteTest('testBeforeClassAndAfterClassAnnotations'));
         $suite->addTest(new Framework_SuiteTest('testBeforeAnnotation'));
-<<<<<<< HEAD
         $suite->addTest(new Framework_SuiteTest('testSkippedTestDataProvider'));
         $suite->addTest(new Framework_SuiteTest('testIncompleteTestDataProvider'));
         $suite->addTest(new Framework_SuiteTest('testRequirementsBeforeClassHook'));
-=======
         $suite->addTest(new Framework_SuiteTest('testDontSkipInheritedClass'));
->>>>>>> e0713881
 
         return $suite;
     }
@@ -223,7 +220,6 @@
         $this->assertEquals(2, BeforeAndAfterTest::$afterWasRun);
     }
 
-<<<<<<< HEAD
     public function testSkippedTestDataProvider()
     {
         $suite = new PHPUnit_Framework_TestSuite('DataProviderSkippedTest');
@@ -255,7 +251,7 @@
         $this->assertEquals(0, $this->result->errorCount());
         $this->assertEquals(1, $this->result->skippedCount());
     }
-=======
+
     public function testDontSkipInheritedClass()
     {
         $suite = new PHPUnit_Framework_TestSuite(
@@ -271,5 +267,4 @@
 
     }
 
->>>>>>> e0713881
 }