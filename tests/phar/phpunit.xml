--- conflicted
+++ resolved
@@ -1,11 +1,7 @@
 <?xml version="1.0" encoding="UTF-8"?>
 <phpunit xmlns:xsi="http://www.w3.org/2001/XMLSchema-instance"
-<<<<<<< HEAD
-         xsi:noNamespaceSchemaLocation="../../schema/9.4.xsd"
-=======
          xsi:noNamespaceSchemaLocation="../../phpunit.xsd"
          bootstrap="src/autoload.php"
->>>>>>> b62522ff
          failOnRisky="true"
          failOnWarning="true">
     <testsuites>
