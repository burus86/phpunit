--- conflicted
+++ resolved
@@ -35,15 +35,10 @@
     true
 );
 
-<<<<<<< HEAD
 print $mock->getClassCode();
 --EXPECTF--
 declare(strict_types=1);
 
-=======
-print $mock['code'];
---EXPECTF--
->>>>>>> 928b6e54
 class Issue3154Mock extends Is\Namespaced\Issue3154 implements PHPUnit\Framework\MockObject\MockObject
 {
     use \PHPUnit\Framework\MockObject\Api;
