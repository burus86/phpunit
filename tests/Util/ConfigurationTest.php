--- conflicted
+++ resolved
@@ -236,12 +236,11 @@
             [
               dirname(__DIR__) . DIRECTORY_SEPARATOR . '_files' . DIRECTORY_SEPARATOR . '.',
               '/path/to/lib'
-<<<<<<< HEAD
             ],
             'ini'    => ['foo' => 'bar'],
             'const'  => ['FOO' => false, 'BAR' => true],
             'var'    => ['foo' => false],
-            'env'    => ['foo' => 'true'],
+            'env'    => ['foo' => true],
             'post'   => ['foo' => 'bar'],
             'get'    => ['foo' => 'bar'],
             'cookie' => ['foo' => 'bar'],
@@ -249,20 +248,6 @@
             'files'  => ['foo' => 'bar'],
             'request'=> ['foo' => 'bar'],
             ],
-=======
-            ),
-            'ini'    => array('foo' => 'bar'),
-            'const'  => array('FOO' => false, 'BAR' => true),
-            'var'    => array('foo' => false),
-            'env'    => array('foo' => true),
-            'post'   => array('foo' => 'bar'),
-            'get'    => array('foo' => 'bar'),
-            'cookie' => array('foo' => 'bar'),
-            'server' => array('foo' => 'bar'),
-            'files'  => array('foo' => 'bar'),
-            'request'=> array('foo' => 'bar'),
-            ),
->>>>>>> 7eb45205
             $this->configuration->getPHPConfiguration()
         );
     }
