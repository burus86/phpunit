<?php
/*
 * This file is part of PHPUnit.
 *
 * (c) Sebastian Bergmann <sebastian@phpunit.de>
 *
 * For the full copyright and license information, please view the LICENSE
 * file that was distributed with this source code.
 */

use SebastianBergmann\GlobalState\Snapshot;
use SebastianBergmann\GlobalState\Restorer;
use SebastianBergmann\GlobalState\Blacklist;
use SebastianBergmann\Exporter\Exporter;
use Prophecy\Exception\Prediction\PredictionException;
use Prophecy\Prophet;

/**
 * A TestCase defines the fixture to run multiple tests.
 *
 * To define a TestCase
 *
 *   1) Implement a subclass of PHPUnit_Framework_TestCase.
 *   2) Define instance variables that store the state of the fixture.
 *   3) Initialize the fixture state by overriding setUp().
 *   4) Clean-up after a test by overriding tearDown().
 *
 * Each test runs in its own fixture so there can be no side effects
 * among test runs.
 *
 * Here is an example:
 *
 * <code>
 * <?php
 * class MathTest extends PHPUnit_Framework_TestCase
 * {
 *     public $value1;
 *     public $value2;
 *
 *     protected function setUp()
 *     {
 *         $this->value1 = 2;
 *         $this->value2 = 3;
 *     }
 * }
 * ?>
 * </code>
 *
 * For each test implement a method which interacts with the fixture.
 * Verify the expected results with assertions specified by calling
 * assert with a boolean.
 *
 * <code>
 * <?php
 * public function testPass()
 * {
 *     $this->assertTrue($this->value1 + $this->value2 == 5);
 * }
 * ?>
 * </code>
 *
 * @package    PHPUnit
 * @subpackage Framework
 * @author     Sebastian Bergmann <sebastian@phpunit.de>
 * @copyright  Sebastian Bergmann <sebastian@phpunit.de>
 * @license    http://www.opensource.org/licenses/BSD-3-Clause  The BSD 3-Clause License
 * @link       http://www.phpunit.de/
 * @since      Class available since Release 2.0.0
 */
abstract class PHPUnit_Framework_TestCase extends PHPUnit_Framework_Assert implements PHPUnit_Framework_Test, PHPUnit_Framework_SelfDescribing
{
    /**
     * Enable or disable the backup and restoration of the $GLOBALS array.
     * Overwrite this attribute in a child class of TestCase.
     * Setting this attribute in setUp() has no effect!
     *
     * @var boolean
     */
    protected $backupGlobals = null;

    /**
     * @var array
     */
    protected $backupGlobalsBlacklist = array();

    /**
     * Enable or disable the backup and restoration of static attributes.
     * Overwrite this attribute in a child class of TestCase.
     * Setting this attribute in setUp() has no effect!
     *
     * @var boolean
     */
    protected $backupStaticAttributes = null;

    /**
     * @var array
     */
    protected $backupStaticAttributesBlacklist = array();

    /**
     * Whether or not this test is to be run in a separate PHP process.
     *
     * @var boolean
     */
    protected $runTestInSeparateProcess = null;

    /**
     * Whether or not this test should preserve the global state when
     * running in a separate PHP process.
     *
     * @var boolean
     */
    protected $preserveGlobalState = true;

    /**
     * Whether or not this test is running in a separate PHP process.
     *
     * @var boolean
     */
    private $inIsolation = false;

    /**
     * @var array
     */
    private $data = array();

    /**
     * @var string
     */
    private $dataName = '';

    /**
     * @var boolean
     */
    private $useErrorHandler = null;

    /**
     * The name of the expected Exception.
     *
     * @var mixed
     */
    private $expectedException = null;

    /**
     * The message of the expected Exception.
     *
     * @var string
     */
    private $expectedExceptionMessage = '';

    /**
     * The regex pattern to validate the expected Exception message.
     *
     * @var string
     */
    private $expectedExceptionMessageRegExp = '';

    /**
     * The code of the expected Exception.
     *
     * @var integer
     */
    private $expectedExceptionCode;

    /**
     * The name of the test case.
     *
     * @var string
     */
    private $name = null;

    /**
     * @var array
     */
    private $dependencies = array();

    /**
     * @var array
     */
    private $dependencyInput = array();

    /**
     * @var array
     */
    private $iniSettings = array();

    /**
     * @var array
     */
    private $locale = array();

    /**
     * @var array
     */
    private $mockObjects = array();

    /**
     * @var array
     */
    private $mockObjectGenerator = null;

    /**
     * @var integer
     */
    private $status;

    /**
     * @var string
     */
    private $statusMessage = '';

    /**
     * @var integer
     */
    private $numAssertions = 0;

    /**
     * @var PHPUnit_Framework_TestResult
     */
    private $result;

    /**
     * @var mixed
     */
    private $testResult;

    /**
     * @var string
     */
    private $output = '';

    /**
     * @var string
     */
    private $outputExpectedRegex = null;

    /**
     * @var string
     */
    private $outputExpectedString = null;

    /**
     * @var mixed
     */
    private $outputCallback = false;

    /**
     * @var boolean
     */
    private $outputBufferingActive = false;

    /**
     * @var integer
     */
    private $outputBufferingLevel;

    /**
     * @var SebastianBergmann\GlobalState\Snapshot
     */
    private $snapshot;

    /**
     * @var Prophecy\Prophet
     */
    private $prophet;

    /**
     * Constructs a test case with the given name.
     *
     * @param string $name
     * @param array  $data
     * @param string $dataName
     */
    public function __construct($name = null, array $data = array(), $dataName = '')
    {
        if ($name !== null) {
            $this->setName($name);
        }

        $this->data                = $data;
        $this->dataName            = $dataName;
    }

    /**
     * Returns a string representation of the test case.
     *
     * @return string
     */
    public function toString()
    {
        $class = new ReflectionClass($this);

        $buffer = sprintf(
            '%s::%s',
            $class->name,
            $this->getName(false)
        );

        return $buffer . $this->getDataSetAsString();
    }

    /**
     * Counts the number of test cases executed by run(TestResult result).
     *
     * @return integer
     */
    public function count()
    {
        return 1;
    }

    /**
     * Returns the annotations for this test.
     *
     * @return array
     * @since Method available since Release 3.4.0
     */
    public function getAnnotations()
    {
        return PHPUnit_Util_Test::parseTestMethodAnnotations(
            get_class($this),
            $this->name
        );
    }

    /**
     * Gets the name of a TestCase.
     *
     * @param  boolean $withDataSet
     * @return string
     */
    public function getName($withDataSet = true)
    {
        if ($withDataSet) {
            return $this->name . $this->getDataSetAsString(false);
        } else {
            return $this->name;
        }
    }

    /**
     * Returns the size of the test.
     *
     * @return integer
     * @since  Method available since Release 3.6.0
     */
    public function getSize()
    {
        return PHPUnit_Util_Test::getSize(
            get_class($this),
            $this->getName(false)
        );
    }

    /**
     * @return string
     * @since  Method available since Release 3.6.0
     */
    public function getActualOutput()
    {
        if (!$this->outputBufferingActive) {
            return $this->output;
        } else {
            return ob_get_contents();
        }
    }

    /**
     * @return boolean
     * @since  Method available since Release 3.6.0
     */
    public function hasOutput()
    {
        if (strlen($this->output) === 0) {
            return false;
        }

        if ($this->hasExpectationOnOutput()) {
            return false;
        }

        return true;
    }

    /**
     * @param  string                      $expectedRegex
     * @since Method available since Release 3.6.0
     * @throws PHPUnit_Framework_Exception
     */
    public function expectOutputRegex($expectedRegex)
    {
        if ($this->outputExpectedString !== null) {
            throw new PHPUnit_Framework_Exception;
        }

        if (is_string($expectedRegex) || is_null($expectedRegex)) {
            $this->outputExpectedRegex = $expectedRegex;
        }
    }

    /**
     * @param string $expectedString
     * @since Method available since Release 3.6.0
     */
    public function expectOutputString($expectedString)
    {
        if ($this->outputExpectedRegex !== null) {
            throw new PHPUnit_Framework_Exception;
        }

        if (is_string($expectedString) || is_null($expectedString)) {
            $this->outputExpectedString = $expectedString;
        }
    }

    /**
     * @return bool
     * @since Method available since Release 3.6.5
     * @deprecated
     */
    public function hasPerformedExpectationsOnOutput()
    {
        return $this->hasExpectationOnOutput();
    }

    /**
     * @return bool
     * @since Method available since Release 4.3.3
     */
    public function hasExpectationOnOutput()
    {
        return is_string($this->outputExpectedString) || is_string($this->outputExpectedRegex);
    }

    /**
     * @return string
     * @since  Method available since Release 3.2.0
     */
    public function getExpectedException()
    {
        return $this->expectedException;
    }

    /**
     * @param mixed   $exceptionName
     * @param string  $exceptionMessage
     * @param integer $exceptionCode
     * @since  Method available since Release 3.2.0
     */
    public function setExpectedException($exceptionName, $exceptionMessage = '', $exceptionCode = null)
    {
        $this->expectedException        = $exceptionName;
        $this->expectedExceptionMessage = $exceptionMessage;
        $this->expectedExceptionCode    = $exceptionCode;
    }

    /**
     * @param mixed   $exceptionName
     * @param string  $exceptionMessageRegExp
     * @param integer $exceptionCode
     * @since Method available since Release 4.3.0
     */
    public function setExpectedExceptionRegExp($exceptionName, $exceptionMessageRegExp = '', $exceptionCode = null)
    {
        $this->expectedException              = $exceptionName;
        $this->expectedExceptionMessageRegExp = $exceptionMessageRegExp;
        $this->expectedExceptionCode          = $exceptionCode;
    }

    /**
     * @since  Method available since Release 3.4.0
     */
    protected function setExpectedExceptionFromAnnotation()
    {
        try {
            $expectedException = PHPUnit_Util_Test::getExpectedException(
                get_class($this),
                $this->name
            );

            if ($expectedException !== false) {
                $this->setExpectedException(
                    $expectedException['class'],
                    $expectedException['message'],
                    $expectedException['code']
                );

                if (!empty($expectedException['message_regex'])) {
                    $this->setExpectedExceptionRegExp(
                        $expectedException['class'],
                        $expectedException['message_regex'],
                        $expectedException['code']
                    );
                }
            }
        } catch (ReflectionException $e) {
        }
    }

    /**
     * @param boolean $useErrorHandler
     * @since Method available since Release 3.4.0
     */
    public function setUseErrorHandler($useErrorHandler)
    {
        $this->useErrorHandler = $useErrorHandler;
    }

    /**
     * @since Method available since Release 3.4.0
     */
    protected function setUseErrorHandlerFromAnnotation()
    {
        try {
            $useErrorHandler = PHPUnit_Util_Test::getErrorHandlerSettings(
                get_class($this),
                $this->name
            );

            if ($useErrorHandler !== null) {
                $this->setUseErrorHandler($useErrorHandler);
            }
        } catch (ReflectionException $e) {
        }
    }

    /**
     * @since Method available since Release 3.6.0
     */
    protected function checkRequirements()
    {
        if (!$this->name || !method_exists($this, $this->name)) {
            return;
        }

        $missingRequirements = PHPUnit_Util_Test::getMissingRequirements(
            get_class($this),
            $this->name
        );

        if ($missingRequirements) {
            $this->markTestSkipped(implode(PHP_EOL, $missingRequirements));
        }
    }

    /**
     * Returns the status of this test.
     *
     * @return integer
     * @since  Method available since Release 3.1.0
     */
    public function getStatus()
    {
        return $this->status;
    }

    /**
     * Returns the status message of this test.
     *
     * @return string
     * @since  Method available since Release 3.3.0
     */
    public function getStatusMessage()
    {
        return $this->statusMessage;
    }

    /**
     * Returns whether or not this test has failed.
     *
     * @return boolean
     * @since  Method available since Release 3.0.0
     */
    public function hasFailed()
    {
        $status = $this->getStatus();

        return $status == PHPUnit_Runner_BaseTestRunner::STATUS_FAILURE ||
               $status == PHPUnit_Runner_BaseTestRunner::STATUS_ERROR;
    }

    /**
     * Runs the test case and collects the results in a TestResult object.
     * If no TestResult object is passed a new one will be created.
     *
     * @param  PHPUnit_Framework_TestResult $result
     * @return PHPUnit_Framework_TestResult
     * @throws PHPUnit_Framework_Exception
     */
    public function run(PHPUnit_Framework_TestResult $result = null)
    {
        if ($result === null) {
            $result = $this->createResult();
        }

        if (!$this instanceof PHPUnit_Framework_Warning) {
            $this->setTestResultObject($result);
            $this->setUseErrorHandlerFromAnnotation();
        }

        if ($this->useErrorHandler !== null) {
            $oldErrorHandlerSetting = $result->getConvertErrorsToExceptions();
            $result->convertErrorsToExceptions($this->useErrorHandler);
        }

        if (!$this instanceof PHPUnit_Framework_Warning && !$this->handleDependencies()) {
            return;
        }

        if ($this->runTestInSeparateProcess === true &&
            $this->inIsolation !== true &&
            !$this instanceof PHPUnit_Extensions_SeleniumTestCase &&
            !$this instanceof PHPUnit_Extensions_PhptTestCase) {
            $class = new ReflectionClass($this);

            $template = new Text_Template(
                __DIR__ . '/../Util/PHP/Template/TestCaseMethod.tpl'
            );

            if ($this->preserveGlobalState) {
                $constants     = PHPUnit_Util_GlobalState::getConstantsAsString();
                $globals       = PHPUnit_Util_GlobalState::getGlobalsAsString();
                $includedFiles = PHPUnit_Util_GlobalState::getIncludedFilesAsString();
                $iniSettings   = PHPUnit_Util_GlobalState::getIniSettingsAsString();
            } else {
                $constants     = '';
                if (!empty($GLOBALS['__PHPUNIT_BOOTSTRAP'])) {
                    $globals     = '$GLOBALS[\'__PHPUNIT_BOOTSTRAP\'] = ' . var_export($GLOBALS['__PHPUNIT_BOOTSTRAP'], true) . ";\n";
                } else {
                    $globals     = '';
                }
                $includedFiles = '';
                $iniSettings   = '';
            }

            $coverage                                = $result->getCollectCodeCoverageInformation()       ? 'true' : 'false';
            $isStrictAboutTestsThatDoNotTestAnything = $result->isStrictAboutTestsThatDoNotTestAnything() ? 'true' : 'false';
            $isStrictAboutOutputDuringTests          = $result->isStrictAboutOutputDuringTests()          ? 'true' : 'false';
            $isStrictAboutTestSize                   = $result->isStrictAboutTestSize()                   ? 'true' : 'false';
            $isStrictAboutTodoAnnotatedTests         = $result->isStrictAboutTodoAnnotatedTests()         ? 'true' : 'false';

            if (defined('PHPUNIT_COMPOSER_INSTALL')) {
                $composerAutoload = var_export(PHPUNIT_COMPOSER_INSTALL, true);
            } else {
                $composerAutoload = '\'\'';
            }

            if (defined('__PHPUNIT_PHAR__')) {
                $phar = var_export(__PHPUNIT_PHAR__, true);
            } else {
                $phar = '\'\'';
            }

            $data            = var_export(serialize($this->data), true);
            $dataName        = var_export($this->dataName, true);
            $dependencyInput = var_export(serialize($this->dependencyInput), true);
            $includePath     = var_export(get_include_path(), true);
            // must do these fixes because TestCaseMethod.tpl has unserialize('{data}') in it, and we can't break BC
            // the lines above used to use addcslashes() rather than var_export(), which breaks null byte escape sequences
            $data            = "'." . $data . ".'";
            $dataName        = "'.(" . $dataName . ").'";
            $dependencyInput = "'." . $dependencyInput . ".'";
            $includePath     = "'." . $includePath . ".'";

            $template->setVar(
                array(
                'composerAutoload'                        => $composerAutoload,
                'phar'                                    => $phar,
                'filename'                                => $class->getFileName(),
                'className'                               => $class->getName(),
                'methodName'                              => $this->name,
                'collectCodeCoverageInformation'          => $coverage,
                'data'                                    => $data,
                'dataName'                                => $dataName,
                'dependencyInput'                         => $dependencyInput,
                'constants'                               => $constants,
                'globals'                                 => $globals,
                'include_path'                            => $includePath,
                'included_files'                          => $includedFiles,
                'iniSettings'                             => $iniSettings,
                'isStrictAboutTestsThatDoNotTestAnything' => $isStrictAboutTestsThatDoNotTestAnything,
                'isStrictAboutOutputDuringTests'          => $isStrictAboutOutputDuringTests,
                'isStrictAboutTestSize'                   => $isStrictAboutTestSize,
                'isStrictAboutTodoAnnotatedTests'         => $isStrictAboutTodoAnnotatedTests
                )
            );

            $this->prepareTemplate($template);

            $php = PHPUnit_Util_PHP::factory();
            $php->runTestJob($template->render(), $this, $result);
        } else {
            $result->run($this);
        }

        if ($this->useErrorHandler !== null) {
            $result->convertErrorsToExceptions($oldErrorHandlerSetting);
        }

        $this->result = null;

        return $result;
    }

    /**
     * Runs the bare test sequence.
     */
    public function runBare()
    {
        $this->numAssertions = 0;

        $this->snapshotGlobalState();
        $this->startOutputBuffering();
        clearstatcache();
        $currentWorkingDirectory = getcwd();

        $hookMethods = PHPUnit_Util_Test::getHookMethods(get_class($this));

        try {
            $hasMetRequirements = false;
            $this->checkRequirements();
            $hasMetRequirements = true;

            if ($this->inIsolation) {
                foreach ($hookMethods['beforeClass'] as $method) {
                    $this->$method();
                }
            }

            $this->setExpectedExceptionFromAnnotation();

            foreach ($hookMethods['before'] as $method) {
                $this->$method();
            }

            $this->assertPreConditions();
            $this->testResult = $this->runTest();
            $this->verifyMockObjects();
            $this->assertPostConditions();

            $this->status = PHPUnit_Runner_BaseTestRunner::STATUS_PASSED;
        } catch (PHPUnit_Framework_IncompleteTest $e) {
            $this->status        = PHPUnit_Runner_BaseTestRunner::STATUS_INCOMPLETE;
            $this->statusMessage = $e->getMessage();
        } catch (PHPUnit_Framework_SkippedTest $e) {
            $this->status        = PHPUnit_Runner_BaseTestRunner::STATUS_SKIPPED;
            $this->statusMessage = $e->getMessage();
        } catch (PHPUnit_Framework_AssertionFailedError $e) {
            $this->status = PHPUnit_Runner_BaseTestRunner::STATUS_FAILURE;
            $this->statusMessage = $e->getMessage();
        } catch (PredictionException $e) {
            $this->status        = PHPUnit_Runner_BaseTestRunner::STATUS_FAILURE;
            $this->statusMessage = $e->getMessage();
        } catch (Exception $e) {
            $this->status        = PHPUnit_Runner_BaseTestRunner::STATUS_ERROR;
            $this->statusMessage = $e->getMessage();
        }

        // Clean up the mock objects.
        $this->mockObjects = array();
        $this->prophet     = null;

        // Tear down the fixture. An exception raised in tearDown() will be
        // caught and passed on when no exception was raised before.
        try {
            if ($hasMetRequirements) {
                foreach ($hookMethods['after'] as $method) {
                    $this->$method();
                }

                if ($this->inIsolation) {
                    foreach ($hookMethods['afterClass'] as $method) {
                        $this->$method();
                    }
                }
            }
        } catch (Exception $_e) {
            if (!isset($e)) {
                $e = $_e;
            }
        }

        try {
            $this->stopOutputBuffering();
        } catch (PHPUnit_Framework_RiskyTestError $_e) {
            if (!isset($e)) {
                $e = $_e;
            }
        }

        clearstatcache();

        if ($currentWorkingDirectory != getcwd()) {
            chdir($currentWorkingDirectory);
        }

        $this->restoreGlobalState();

        // Clean up INI settings.
        foreach ($this->iniSettings as $varName => $oldValue) {
            ini_set($varName, $oldValue);
        }

        $this->iniSettings = array();

        // Clean up locale settings.
        foreach ($this->locale as $category => $locale) {
            setlocale($category, $locale);
        }

        // Perform assertion on output.
        if (!isset($e)) {
            try {
                if ($this->outputExpectedRegex !== null) {
                    $this->assertRegExp($this->outputExpectedRegex, $this->output);
                } elseif ($this->outputExpectedString !== null) {
                    $this->assertEquals($this->outputExpectedString, $this->output);
                }
            } catch (Exception $_e) {
                $e = $_e;
            }
        }

        // Workaround for missing "finally".
        if (isset($e)) {
            if ($e instanceof PredictionException) {
                $e = new PHPUnit_Framework_AssertionFailedError($e->getMessage());
            }

            $this->onNotSuccessfulTest($e);
        }
    }

    /**
     * Override to run the test and assert its state.
     *
     * @return mixed
     * @throws Exception|PHPUnit_Framework_Exception
     * @throws PHPUnit_Framework_Exception
     */
    protected function runTest()
    {
        if ($this->name === null) {
            throw new PHPUnit_Framework_Exception(
                'PHPUnit_Framework_TestCase::$name must not be null.'
            );
        }

        try {
            $class  = new ReflectionClass($this);
            $method = $class->getMethod($this->name);
        } catch (ReflectionException $e) {
            $this->fail($e->getMessage());
        }

        try {
            $testResult = $method->invokeArgs(
                $this,
                array_merge($this->data, $this->dependencyInput)
            );
        } catch (Exception $e) {
            $checkException = false;

            if (is_string($this->expectedException)) {
                $checkException = true;

                if ($e instanceof PHPUnit_Framework_Exception) {
                    $checkException = false;
                }

                $reflector = new ReflectionClass($this->expectedException);

                if ($this->expectedException == 'PHPUnit_Framework_Exception' ||
                    $reflector->isSubclassOf('PHPUnit_Framework_Exception')) {
                    $checkException = true;
                }
            }

            if ($checkException) {
                $this->assertThat(
                    $e,
                    new PHPUnit_Framework_Constraint_Exception(
                        $this->expectedException
                    )
                );

                if (is_string($this->expectedExceptionMessage) &&
                    !empty($this->expectedExceptionMessage)) {
                    $this->assertThat(
                        $e,
                        new PHPUnit_Framework_Constraint_ExceptionMessage(
                            $this->expectedExceptionMessage
                        )
                    );
                }

                if (is_string($this->expectedExceptionMessageRegExp) &&
                    !empty($this->expectedExceptionMessageRegExp)) {
                    $this->assertThat(
                        $e,
                        new PHPUnit_Framework_Constraint_ExceptionMessageRegExp(
                            $this->expectedExceptionMessageRegExp
                        )
                    );
                }

                if ($this->expectedExceptionCode !== null) {
                    $this->assertThat(
                        $e,
                        new PHPUnit_Framework_Constraint_ExceptionCode(
                            $this->expectedExceptionCode
                        )
                    );
                }

                return;
            } else {
                throw $e;
            }
        }

        if ($this->expectedException !== null) {
            $this->assertThat(
                null,
                new PHPUnit_Framework_Constraint_Exception(
                    $this->expectedException
                )
            );
        }

        return $testResult;
    }

    /**
     * Verifies the mock object expectations.
     *
     * @since Method available since Release 3.5.0
     */
    protected function verifyMockObjects()
    {
        foreach ($this->mockObjects as $mockObject) {
            if ($mockObject->__phpunit_hasMatchers()) {
                $this->numAssertions++;
            }

            $mockObject->__phpunit_verify();
        }

        if ($this->prophet !== null) {
            try {
                $this->prophet->checkPredictions();
            } catch (Exception $e) {
                /** Intentionally left empty */
            }

            foreach ($this->prophet->getProphecies() as $objectProphecy) {
                foreach ($objectProphecy->getMethodProphecies() as $methodProphecies) {
                    foreach ($methodProphecies as $methodProphecy) {
                        $this->numAssertions += count($methodProphecy->getCheckedPredictions());
                    }
                }
            }

            if (isset($e)) {
                throw $e;
            }
        }
    }

    /**
     * Sets the name of a TestCase.
     *
     * @param  string
     */
    public function setName($name)
    {
        $this->name = $name;
    }

    /**
     * Sets the dependencies of a TestCase.
     *
     * @param array $dependencies
     * @since  Method available since Release 3.4.0
     */
    public function setDependencies(array $dependencies)
    {
        $this->dependencies = $dependencies;
    }

    /**
     * Returns true if the tests has dependencies
     *
     * @return boolean
     * @since Method available since Release 4.0.0
     */
    public function hasDependencies()
    {
        return count($this->dependencies) > 0;
    }

    /**
     * Sets
     *
     * @param array $dependencyInput
     * @since  Method available since Release 3.4.0
     */
    public function setDependencyInput(array $dependencyInput)
    {
        $this->dependencyInput = $dependencyInput;
    }

    /**
     * Calling this method in setUp() has no effect!
     *
     * @param boolean $backupGlobals
     * @since  Method available since Release 3.3.0
     */
    public function setBackupGlobals($backupGlobals)
    {
        if (is_null($this->backupGlobals) && is_bool($backupGlobals)) {
            $this->backupGlobals = $backupGlobals;
        }
    }

    /**
     * Calling this method in setUp() has no effect!
     *
     * @param boolean $backupStaticAttributes
     * @since  Method available since Release 3.4.0
     */
    public function setBackupStaticAttributes($backupStaticAttributes)
    {
        if (is_null($this->backupStaticAttributes) &&
            is_bool($backupStaticAttributes)) {
            $this->backupStaticAttributes = $backupStaticAttributes;
        }
    }

    /**
     * @param  boolean                     $runTestInSeparateProcess
     * @throws PHPUnit_Framework_Exception
     * @since  Method available since Release 3.4.0
     */
    public function setRunTestInSeparateProcess($runTestInSeparateProcess)
    {
        if (is_bool($runTestInSeparateProcess)) {
            if ($this->runTestInSeparateProcess === null) {
                $this->runTestInSeparateProcess = $runTestInSeparateProcess;
            }
        } else {
            throw PHPUnit_Util_InvalidArgumentHelper::factory(1, 'boolean');
        }
    }

    /**
     * @param  boolean                     $preserveGlobalState
     * @throws PHPUnit_Framework_Exception
     * @since  Method available since Release 3.4.0
     */
    public function setPreserveGlobalState($preserveGlobalState)
    {
        if (is_bool($preserveGlobalState)) {
            $this->preserveGlobalState = $preserveGlobalState;
        } else {
            throw PHPUnit_Util_InvalidArgumentHelper::factory(1, 'boolean');
        }
    }

    /**
     * @param  boolean                     $inIsolation
     * @throws PHPUnit_Framework_Exception
     * @since  Method available since Release 3.4.0
     */
    public function setInIsolation($inIsolation)
    {
        if (is_bool($inIsolation)) {
            $this->inIsolation = $inIsolation;
        } else {
            throw PHPUnit_Util_InvalidArgumentHelper::factory(1, 'boolean');
        }
    }

    /**
     * @return boolean
     * @since  Method available since Release 4.3.0
     */
    public function isInIsolation()
    {
        return $this->inIsolation;
    }

    /**
     * @return mixed
     * @since  Method available since Release 3.4.0
     */
    public function getResult()
    {
        return $this->testResult;
    }

    /**
     * @param mixed $result
     * @since  Method available since Release 3.4.0
     */
    public function setResult($result)
    {
        $this->testResult = $result;
    }

    /**
     * @param  callable                    $callback
     * @throws PHPUnit_Framework_Exception
     * @since Method available since Release 3.6.0
     */
    public function setOutputCallback($callback)
    {
        if (!is_callable($callback)) {
            throw PHPUnit_Util_InvalidArgumentHelper::factory(1, 'callback');
        }

        $this->outputCallback = $callback;
    }

    /**
     * @return PHPUnit_Framework_TestResult
     * @since  Method available since Release 3.5.7
     */
    public function getTestResultObject()
    {
        return $this->result;
    }

    /**
     * @param PHPUnit_Framework_TestResult $result
     * @since Method available since Release 3.6.0
     */
    public function setTestResultObject(PHPUnit_Framework_TestResult $result)
    {
        $this->result = $result;
    }

    /**
     * This method is a wrapper for the ini_set() function that automatically
     * resets the modified php.ini setting to its original value after the
     * test is run.
     *
     * @param  string                      $varName
     * @param  string                      $newValue
     * @throws PHPUnit_Framework_Exception
     * @since  Method available since Release 3.0.0
     */
    protected function iniSet($varName, $newValue)
    {
        if (!is_string($varName)) {
            throw PHPUnit_Util_InvalidArgumentHelper::factory(1, 'string');
        }

        $currentValue = ini_set($varName, $newValue);

        if ($currentValue !== false) {
            $this->iniSettings[$varName] = $currentValue;
        } else {
            throw new PHPUnit_Framework_Exception(
                sprintf(
                    'INI setting "%s" could not be set to "%s".',
                    $varName,
                    $newValue
                )
            );
        }
    }

    /**
     * This method is a wrapper for the setlocale() function that automatically
     * resets the locale to its original value after the test is run.
     *
     * @param  integer                     $category
     * @param  string                      $locale
     * @throws PHPUnit_Framework_Exception
     * @since  Method available since Release 3.1.0
     */
    protected function setLocale()
    {
        $args = func_get_args();

        if (count($args) < 2) {
            throw new PHPUnit_Framework_Exception;
        }

        $category = $args[0];
        $locale   = $args[1];

        $categories = array(
          LC_ALL, LC_COLLATE, LC_CTYPE, LC_MONETARY, LC_NUMERIC, LC_TIME
        );

        if (defined('LC_MESSAGES')) {
            $categories[] = LC_MESSAGES;
        }

        if (!in_array($category, $categories)) {
            throw new PHPUnit_Framework_Exception;
        }

        if (!is_array($locale) && !is_string($locale)) {
            throw new PHPUnit_Framework_Exception;
        }

        $this->locale[$category] = setlocale($category, null);

        $result = call_user_func_array('setlocale', $args);

        if ($result === false) {
            throw new PHPUnit_Framework_Exception(
                'The locale functionality is not implemented on your platform, ' .
                'the specified locale does not exist or the category name is ' .
                'invalid.'
            );
        }
    }

    /**
     * Returns a mock object for the specified class.
     *
     * @param  string                                  $originalClassName       Name of the class to mock.
     * @param  array|null                              $methods                 When provided, only methods whose names are in the array
     *                                                                          are replaced with a configurable test double. The behavior
     *                                                                          of the other methods is not changed.
     *                                                                          Providing null means that no methods will be replaced.
     * @param  array                                   $arguments               Parameters to pass to the original class' constructor.
     * @param  string                                  $mockClassName           Class name for the generated test double class.
     * @param  boolean                                 $callOriginalConstructor Can be used to disable the call to the original class' constructor.
     * @param  boolean                                 $callOriginalClone       Can be used to disable the call to the original class' clone constructor.
     * @param  boolean                                 $callAutoload            Can be used to disable __autoload() during the generation of the test double class.
     * @param  boolean                                 $cloneArguments
     * @param  boolean                                 $callOriginalMethods
     * @return PHPUnit_Framework_MockObject_MockObject
     * @throws PHPUnit_Framework_Exception
     * @since  Method available since Release 3.0.0
     */
    public function getMock($originalClassName, $methods = array(), array $arguments = array(), $mockClassName = '', $callOriginalConstructor = true, $callOriginalClone = true, $callAutoload = true, $cloneArguments = false, $callOriginalMethods = false)
    {
        $mockObject = $this->getMockObjectGenerator()->getMock(
            $originalClassName,
            $methods,
            $arguments,
            $mockClassName,
            $callOriginalConstructor,
            $callOriginalClone,
            $callAutoload,
            $cloneArguments,
            $callOriginalMethods
        );

        $this->mockObjects[] = $mockObject;

        return $mockObject;
    }

    /**
     * Returns a builder object to create mock objects using a fluent interface.
     *
     * @param  string                                   $className
     * @return PHPUnit_Framework_MockObject_MockBuilder
     * @since  Method available since Release 3.5.0
     */
    public function getMockBuilder($className)
    {
        return new PHPUnit_Framework_MockObject_MockBuilder($this, $className);
    }

    /**
     * Mocks the specified class and returns the name of the mocked class.
     *
     * @param  string                      $originalClassName
     * @param  array                       $methods
     * @param  array                       $arguments
     * @param  string                      $mockClassName
     * @param  boolean                     $callOriginalConstructor
     * @param  boolean                     $callOriginalClone
     * @param  boolean                     $callAutoload
     * @param  boolean                     $cloneArguments
     * @return string
     * @throws PHPUnit_Framework_Exception
     * @since  Method available since Release 3.5.0
     */
    protected function getMockClass($originalClassName, $methods = array(), array $arguments = array(), $mockClassName = '', $callOriginalConstructor = false, $callOriginalClone = true, $callAutoload = true, $cloneArguments = false)
    {
        $mock = $this->getMock(
            $originalClassName,
            $methods,
            $arguments,
            $mockClassName,
            $callOriginalConstructor,
            $callOriginalClone,
            $callAutoload,
            $cloneArguments
        );

        return get_class($mock);
    }

    /**
     * Returns a mock object for the specified abstract class with all abstract
     * methods of the class mocked. Concrete methods are not mocked by default.
     * To mock concrete methods, use the 7th parameter ($mockedMethods).
     *
     * @param  string                                  $originalClassName
     * @param  array                                   $arguments
     * @param  string                                  $mockClassName
     * @param  boolean                                 $callOriginalConstructor
     * @param  boolean                                 $callOriginalClone
     * @param  boolean                                 $callAutoload
     * @param  array                                   $mockedMethods
     * @param  boolean                                 $cloneArguments
     * @return PHPUnit_Framework_MockObject_MockObject
     * @since  Method available since Release 3.4.0
     * @throws PHPUnit_Framework_Exception
     */
    public function getMockForAbstractClass($originalClassName, array $arguments = array(), $mockClassName = '', $callOriginalConstructor = true, $callOriginalClone = true, $callAutoload = true, $mockedMethods = array(), $cloneArguments = false)
    {
        $mockObject = $this->getMockObjectGenerator()->getMockForAbstractClass(
            $originalClassName,
            $arguments,
            $mockClassName,
            $callOriginalConstructor,
            $callOriginalClone,
            $callAutoload,
            $mockedMethods,
            $cloneArguments
        );

        $this->mockObjects[] = $mockObject;

        return $mockObject;
    }

    /**
     * Returns a mock object based on the given WSDL file.
     *
     * @param  string                                  $wsdlFile
     * @param  string                                  $originalClassName
     * @param  string                                  $mockClassName
     * @param  array                                   $methods
     * @param  boolean                                 $callOriginalConstructor
     * @param  array                                   $options                 An array of options passed to SOAPClient::_construct
     * @return PHPUnit_Framework_MockObject_MockObject
     * @since  Method available since Release 3.4.0
     */
    protected function getMockFromWsdl($wsdlFile, $originalClassName = '', $mockClassName = '', array $methods = array(), $callOriginalConstructor = true, array $options = array())
    {
        if ($originalClassName === '') {
            $originalClassName = str_replace('.wsdl', '', basename($wsdlFile));
        }

        if (!class_exists($originalClassName)) {
            eval(
            $this->getMockObjectGenerator()->generateClassFromWsdl(
                $wsdlFile,
                $originalClassName,
                $methods,
                $options
            )
            );
        }

        return $this->getMock(
            $originalClassName,
            $methods,
            array('', $options),
            $mockClassName,
            $callOriginalConstructor,
            false,
            false
        );
    }

    /**
     * Returns a mock object for the specified trait with all abstract methods
     * of the trait mocked. Concrete methods to mock can be specified with the
     * `$mockedMethods` parameter.
     *
     * @param  string                                  $traitName
     * @param  array                                   $arguments
     * @param  string                                  $mockClassName
     * @param  boolean                                 $callOriginalConstructor
     * @param  boolean                                 $callOriginalClone
     * @param  boolean                                 $callAutoload
     * @param  array                                   $mockedMethods
     * @param  boolean                                 $cloneArguments
     * @return PHPUnit_Framework_MockObject_MockObject
     * @since  Method available since Release 4.0.0
     * @throws PHPUnit_Framework_Exception
     */
    public function getMockForTrait($traitName, array $arguments = array(), $mockClassName = '', $callOriginalConstructor = true, $callOriginalClone = true, $callAutoload = true, $mockedMethods = array(), $cloneArguments = false)
    {
        $mockObject = $this->getMockObjectGenerator()->getMockForTrait(
            $traitName,
            $arguments,
            $mockClassName,
            $callOriginalConstructor,
            $callOriginalClone,
            $callAutoload,
            $mockedMethods,
            $cloneArguments
        );

        $this->mockObjects[] = $mockObject;

        return $mockObject;
    }

    /**
     * Returns an object for the specified trait.
     *
     * @param  string                      $traitName
     * @param  array                       $arguments
     * @param  string                      $traitClassName
     * @param  boolean                     $callOriginalConstructor
     * @param  boolean                     $callOriginalClone
     * @param  boolean                     $callAutoload
     * @param  boolean                     $cloneArguments
     * @return object
     * @since  Method available since Release 3.6.0
     * @throws PHPUnit_Framework_Exception
     */
    protected function getObjectForTrait($traitName, array $arguments = array(), $traitClassName = '', $callOriginalConstructor = true, $callOriginalClone = true, $callAutoload = true, $cloneArguments = false)
    {
        return $this->getMockObjectGenerator()->getObjectForTrait(
            $traitName,
            $arguments,
            $traitClassName,
            $callOriginalConstructor,
            $callOriginalClone,
            $callAutoload,
            $cloneArguments
        );
    }

    /**
     * @param string|null $classOrInterface
     * @return \Prophecy\Prophecy\ObjectProphecy
     * @throws \LogicException
     * @since  Method available since Release 4.5.0
     */
    protected function prophesize($classOrInterface = null)
    {
        return $this->getProphet()->prophesize($classOrInterface);
    }

    /**
     * Adds a value to the assertion counter.
     *
     * @param integer $count
     * @since Method available since Release 3.3.3
     */
    public function addToAssertionCount($count)
    {
        $this->numAssertions += $count;
    }

    /**
     * Returns the number of assertions performed by this test.
     *
     * @return integer
     * @since  Method available since Release 3.3.0
     */
    public function getNumAssertions()
    {
        return $this->numAssertions;
    }

    /**
     * Returns a matcher that matches when the method it is evaluated for
     * is executed zero or more times.
     *
     * @return PHPUnit_Framework_MockObject_Matcher_AnyInvokedCount
     * @since  Method available since Release 3.0.0
     */
    public static function any()
    {
        return new PHPUnit_Framework_MockObject_Matcher_AnyInvokedCount;
    }

    /**
     * Returns a matcher that matches when the method it is evaluated for
     * is never executed.
     *
     * @return PHPUnit_Framework_MockObject_Matcher_InvokedCount
     * @since  Method available since Release 3.0.0
     */
    public static function never()
    {
        return new PHPUnit_Framework_MockObject_Matcher_InvokedCount(0);
    }

    /**
     * Returns a matcher that matches when the method it is evaluated for
     * is executed at least N times.
     *
     * @param  integer $requiredInvocations
     * @return PHPUnit_Framework_MockObject_Matcher_InvokedAtLeastCount
     * @since  Method available since Release 4.2.0
     */
    public static function atLeast($requiredInvocations)
    {
        return new PHPUnit_Framework_MockObject_Matcher_InvokedAtLeastCount(
            $requiredInvocations
        );
    }

    /**
     * Returns a matcher that matches when the method it is evaluated for
     * is executed at least once.
     *
     * @return PHPUnit_Framework_MockObject_Matcher_InvokedAtLeastOnce
     * @since  Method available since Release 3.0.0
     */
    public static function atLeastOnce()
    {
        return new PHPUnit_Framework_MockObject_Matcher_InvokedAtLeastOnce;
    }

    /**
     * Returns a matcher that matches when the method it is evaluated for
     * is executed exactly once.
     *
     * @return PHPUnit_Framework_MockObject_Matcher_InvokedCount
     * @since  Method available since Release 3.0.0
     */
    public static function once()
    {
        return new PHPUnit_Framework_MockObject_Matcher_InvokedCount(1);
    }

    /**
     * Returns a matcher that matches when the method it is evaluated for
     * is executed exactly $count times.
     *
     * @param  integer                                           $count
     * @return PHPUnit_Framework_MockObject_Matcher_InvokedCount
     * @since  Method available since Release 3.0.0
     */
    public static function exactly($count)
    {
        return new PHPUnit_Framework_MockObject_Matcher_InvokedCount($count);
    }

    /**
     * Returns a matcher that matches when the method it is evaluated for
     * is executed at most N times.
     *
     * @param  integer $allowedInvocations
     * @return PHPUnit_Framework_MockObject_Matcher_InvokedAtMostCount
     * @since  Method available since Release 4.2.0
     */
    public static function atMost($allowedInvocations)
    {
        return new PHPUnit_Framework_MockObject_Matcher_InvokedAtMostCount(
            $allowedInvocations
        );
    }

    /**
     * Returns a matcher that matches when the method it is evaluated for
     * is invoked at the given $index.
     *
     * @param  integer                                             $index
     * @return PHPUnit_Framework_MockObject_Matcher_InvokedAtIndex
     * @since  Method available since Release 3.0.0
     */
    public static function at($index)
    {
        return new PHPUnit_Framework_MockObject_Matcher_InvokedAtIndex($index);
    }

    /**
     *
     *
     * @param  mixed                                    $value
     * @return PHPUnit_Framework_MockObject_Stub_Return
     * @since  Method available since Release 3.0.0
     */
    public static function returnValue($value)
    {
        return new PHPUnit_Framework_MockObject_Stub_Return($value);
    }

    /**
     *
     *
     * @param  array                                            $valueMap
     * @return PHPUnit_Framework_MockObject_Stub_ReturnValueMap
     * @since  Method available since Release 3.6.0
     */
    public static function returnValueMap(array $valueMap)
    {
        return new PHPUnit_Framework_MockObject_Stub_ReturnValueMap($valueMap);
    }

    /**
     *
     *
     * @param  integer                                          $argumentIndex
     * @return PHPUnit_Framework_MockObject_Stub_ReturnArgument
     * @since  Method available since Release 3.3.0
     */
    public static function returnArgument($argumentIndex)
    {
        return new PHPUnit_Framework_MockObject_Stub_ReturnArgument(
            $argumentIndex
        );
    }

    /**
     *
     *
     * @param  mixed                                            $callback
     * @return PHPUnit_Framework_MockObject_Stub_ReturnCallback
     * @since  Method available since Release 3.3.0
     */
    public static function returnCallback($callback)
    {
        return new PHPUnit_Framework_MockObject_Stub_ReturnCallback($callback);
    }

    /**
     * Returns the current object.
     *
     * This method is useful when mocking a fluent interface.
     *
     * @return PHPUnit_Framework_MockObject_Stub_ReturnSelf
     * @since  Method available since Release 3.6.0
     */
    public static function returnSelf()
    {
        return new PHPUnit_Framework_MockObject_Stub_ReturnSelf();
    }

    /**
     *
     *
     * @param  Exception                                   $exception
     * @return PHPUnit_Framework_MockObject_Stub_Exception
     * @since  Method available since Release 3.1.0
     */
    public static function throwException(Exception $exception)
    {
        return new PHPUnit_Framework_MockObject_Stub_Exception($exception);
    }

    /**
     * @param  mixed                                              $value, ...
     * @return PHPUnit_Framework_MockObject_Stub_ConsecutiveCalls
     * @since  Method available since Release 3.0.0
     */
    public static function onConsecutiveCalls()
    {
        $args = func_get_args();

        return new PHPUnit_Framework_MockObject_Stub_ConsecutiveCalls($args);
    }

    /**
<<<<<<< HEAD
     * @param  mixed                                      $data       The data to export as a string
     * @param  SebastianBergmann\RecursionContext\Context $processed  Contains all objects and arrays that have previously been processed
     * @return string
     * @since  Method available since Release 3.2.1
     */
    protected function dataToString(&$data, $processed = null)
    {
        $result = array();
        $exporter = new Exporter();

        if (!$processed) {
            $processed = new Context;
        }

        $processed->add($data);

        foreach ($data as $key => $value) {
            if (is_array($value)) {
                if ($processed->contains($data[$key]) !== false) {
                    $result[] = '*RECURSION*';
                } else {
                    $result[] = sprintf(
                        'array(%s)',
                        $this->dataToString($data[$key], $processed)
                    );
                }
            } else {
                $result[] = $exporter->shortenedExport($value);
            }
        }

        return implode(', ', $result);
    }

    /**
=======
>>>>>>> 397bcbe2
     * Gets the data set description of a TestCase.
     *
     * @param  boolean $includeData
     * @return string
     * @since  Method available since Release 3.3.0
     */
    protected function getDataSetAsString($includeData = true)
    {
        $buffer = '';

        if (!empty($this->data)) {
            if (is_int($this->dataName)) {
                $buffer .= sprintf(' with data set #%d', $this->dataName);
            } else {
                $buffer .= sprintf(' with data set "%s"', $this->dataName);
            }

            $exporter = new Exporter;

            if ($includeData) {
                $buffer .= sprintf(' (%s)', $exporter->shortenedRecursiveExport($this->data));
            }
        }

        return $buffer;
    }

    /**
     * Creates a default TestResult object.
     *
     * @return PHPUnit_Framework_TestResult
     */
    protected function createResult()
    {
        return new PHPUnit_Framework_TestResult;
    }

    /**
     * @since Method available since Release 3.5.4
     */
    protected function handleDependencies()
    {
        if (!empty($this->dependencies) && !$this->inIsolation) {
            $className  = get_class($this);
            $passed     = $this->result->passed();
            $passedKeys = array_keys($passed);
            $numKeys    = count($passedKeys);

            for ($i = 0; $i < $numKeys; $i++) {
                $pos = strpos($passedKeys[$i], ' with data set');

                if ($pos !== false) {
                    $passedKeys[$i] = substr($passedKeys[$i], 0, $pos);
                }
            }

            $passedKeys = array_flip(array_unique($passedKeys));

            foreach ($this->dependencies as $dependency) {
                if (strpos($dependency, '::') === false) {
                    $dependency = $className . '::' . $dependency;
                }

                if (!isset($passedKeys[$dependency])) {
                    $this->result->addError(
                        $this,
                        new PHPUnit_Framework_SkippedTestError(
                            sprintf(
                                'This test depends on "%s" to pass.',
                                $dependency
                            )
                        ),
                        0
                    );

                    return false;
                }

                if (isset($passed[$dependency])) {
                    if ($passed[$dependency]['size'] > $this->getSize()) {
                        $this->result->addError(
                            $this,
                            new PHPUnit_Framework_SkippedTestError(
                                'This test depends on a test that is larger than itself.'
                            ),
                            0
                        );

                        return false;
                    }

                    $this->dependencyInput[$dependency] = $passed[$dependency]['result'];
                } else {
                    $this->dependencyInput[$dependency] = null;
                }
            }
        }

        return true;
    }

    /**
     * This method is called before the first test of this test class is run.
     *
     * @since Method available since Release 3.4.0
     */
    public static function setUpBeforeClass()
    {
    }

    /**
     * Sets up the fixture, for example, open a network connection.
     * This method is called before a test is executed.
     *
     */
    protected function setUp()
    {
    }

    /**
     * Performs assertions shared by all tests of a test case.
     *
     * This method is called before the execution of a test starts
     * and after setUp() is called.
     *
     * @since  Method available since Release 3.2.8
     */
    protected function assertPreConditions()
    {
    }

    /**
     * Performs assertions shared by all tests of a test case.
     *
     * This method is called before the execution of a test ends
     * and before tearDown() is called.
     *
     * @since  Method available since Release 3.2.8
     */
    protected function assertPostConditions()
    {
    }

    /**
     * Tears down the fixture, for example, close a network connection.
     * This method is called after a test is executed.
     */
    protected function tearDown()
    {
    }

    /**
     * This method is called after the last test of this test class is run.
     *
     * @since Method available since Release 3.4.0
     */
    public static function tearDownAfterClass()
    {
    }

    /**
     * This method is called when a test method did not execute successfully.
     *
     * @param  Exception $e
     * @since Method available since Release 3.4.0
     * @throws Exception
     */
    protected function onNotSuccessfulTest(Exception $e)
    {
        throw $e;
    }

    /**
     * Performs custom preparations on the process isolation template.
     *
     * @param Text_Template $template
     * @since Method available since Release 3.4.0
     */
    protected function prepareTemplate(Text_Template $template)
    {
    }

    /**
     * Get the mock object generator, creating it if it doesn't exist.
     *
     * @return   PHPUnit_Framework_MockObject_Generator
     */
    protected function getMockObjectGenerator()
    {
        if (null === $this->mockObjectGenerator) {
            $this->mockObjectGenerator = new PHPUnit_Framework_MockObject_Generator;
        }

        return $this->mockObjectGenerator;
    }

    /**
     * @since Method available since Release 4.2.0
     */
    private function startOutputBuffering()
    {
        while (!defined('PHPUNIT_TESTSUITE') && ob_get_level() > 0) {
            ob_end_clean();
        }

        ob_start();

        $this->outputBufferingActive = true;
        $this->outputBufferingLevel  = ob_get_level();
    }

    /**
     * @since Method available since Release 4.2.0
     */
    private function stopOutputBuffering()
    {
        if (ob_get_level() != $this->outputBufferingLevel) {
            while (ob_get_level() > 0) {
                ob_end_clean();
            }

            throw new PHPUnit_Framework_RiskyTestError(
                'Test code or tested code did not (only) close its own output buffers'
            );
        }

        $output = ob_get_contents();

        if ($this->outputCallback === false) {
            $this->output = $output;
        } else {
            $this->output = call_user_func_array(
                $this->outputCallback,
                array($output)
            );
        }

        ob_end_clean();

        $this->outputBufferingActive = false;
        $this->outputBufferingLevel  = ob_get_level();
    }

    private function snapshotGlobalState()
    {
        if ($this->runTestInSeparateProcess || $this->inIsolation) {
            return;
        }

        $backupGlobals = $this->backupGlobals === null || $this->backupGlobals === true;

        if ($backupGlobals || $this->backupStaticAttributes) {
            $blacklist = new Blacklist;

            if ($backupGlobals) {
                foreach ($this->backupGlobalsBlacklist as $globalVariable) {
                    $blacklist->addGlobalVariable($globalVariable);
                }
            }

            if ($this->backupStaticAttributes && !defined('PHPUNIT_TESTSUITE')) {
                $blacklist->addClassNamePrefix('PHPUnit');
                $blacklist->addClassNamePrefix('File_Iterator');
                $blacklist->addClassNamePrefix('PHP_CodeCoverage');
                $blacklist->addClassNamePrefix('PHP_Invoker');
                $blacklist->addClassNamePrefix('PHP_Timer');
                $blacklist->addClassNamePrefix('PHP_Token');
                $blacklist->addClassNamePrefix('Symfony');
                $blacklist->addClassNamePrefix('Text_Template');
                $blacklist->addClassNamePrefix('Doctrine\Instantiator');

                foreach ($this->backupStaticAttributesBlacklist as $class => $attributes) {
                    foreach ($attributes as $attribute) {
                        $blacklist->addStaticAttribute($class, $attribute);
                    }
                }
            }

            $this->snapshot = new Snapshot(
                $blacklist,
                $backupGlobals,
                $this->backupStaticAttributes,
                false,
                false,
                false,
                false,
                false,
                false,
                false
            );
        }
    }

    private function restoreGlobalState()
    {
        if (!$this->snapshot instanceof Snapshot) {
            return;
        }

        $restorer = new Restorer;

        if ($this->backupGlobals === null || $this->backupGlobals === true) {
            $restorer->restoreGlobalVariables($this->snapshot);
        }

        if ($this->backupStaticAttributes) {
            $restorer->restoreStaticAttributes($this->snapshot);
        }

        $this->snapshot = null;
    }

    /**
     * @return Prophecy\Prophet
     * @since Method available since Release 4.5.0
     */
    private function getProphet()
    {
        if ($this->prophet === null) {
            $this->prophet = new Prophet;
        }

        return $this->prophet;
    }
}<|MERGE_RESOLUTION|>--- conflicted
+++ resolved
@@ -1663,44 +1663,6 @@
     }
 
     /**
-<<<<<<< HEAD
-     * @param  mixed                                      $data       The data to export as a string
-     * @param  SebastianBergmann\RecursionContext\Context $processed  Contains all objects and arrays that have previously been processed
-     * @return string
-     * @since  Method available since Release 3.2.1
-     */
-    protected function dataToString(&$data, $processed = null)
-    {
-        $result = array();
-        $exporter = new Exporter();
-
-        if (!$processed) {
-            $processed = new Context;
-        }
-
-        $processed->add($data);
-
-        foreach ($data as $key => $value) {
-            if (is_array($value)) {
-                if ($processed->contains($data[$key]) !== false) {
-                    $result[] = '*RECURSION*';
-                } else {
-                    $result[] = sprintf(
-                        'array(%s)',
-                        $this->dataToString($data[$key], $processed)
-                    );
-                }
-            } else {
-                $result[] = $exporter->shortenedExport($value);
-            }
-        }
-
-        return implode(', ', $result);
-    }
-
-    /**
-=======
->>>>>>> 397bcbe2
      * Gets the data set description of a TestCase.
      *
      * @param  boolean $includeData
