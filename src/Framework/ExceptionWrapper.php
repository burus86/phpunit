--- conflicted
+++ resolved
@@ -42,15 +42,9 @@
         // @see http://php.net/manual/en/class.pdoexception.php#95812
         parent::__construct($t->getMessage(), (int) $t->getCode());
 
-<<<<<<< HEAD
-        $this->classname = get_class($t);
+        $this->className = get_class($t);
         $this->file      = $t->getFile();
         $this->line      = $t->getLine();
-=======
-        $this->className = get_class($e);
-        $this->file      = $e->getFile();
-        $this->line      = $e->getLine();
->>>>>>> a589f2b2
 
         $this->serializableTrace = $t->getTrace();
 
