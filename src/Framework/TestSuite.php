<?php
/*
 * This file is part of PHPUnit.
 *
 * (c) Sebastian Bergmann <sebastian@phpunit.de>
 *
 * For the full copyright and license information, please view the LICENSE
 * file that was distributed with this source code.
 */

/**
 * A TestSuite is a composite of Tests. It runs a collection of test cases.
 *
 * Here is an example using the dynamic test definition.
 *
 * <code>
 * <?php
 * $suite = new PHPUnit_Framework_TestSuite;
 * $suite->addTest(new MathTest('testPass'));
 * ?>
 * </code>
 *
 * Alternatively, a TestSuite can extract the tests to be run automatically.
 * To do so you pass a ReflectionClass instance for your
 * PHPUnit_Framework_TestCase class to the PHPUnit_Framework_TestSuite
 * constructor.
 *
 * <code>
 * <?php
 * $suite = new PHPUnit_Framework_TestSuite(
 *   new ReflectionClass('MathTest')
 * );
 * ?>
 * </code>
 *
 * This constructor creates a suite with all the methods starting with
 * "test" that take no arguments.
 *
 * @since Class available since Release 2.0.0
 */
class PHPUnit_Framework_TestSuite implements PHPUnit_Framework_Test, PHPUnit_Framework_SelfDescribing, IteratorAggregate
{
    /**
     * Last count of tests in this suite.
     *
     * @var int|null
     */
    private $cachedNumTests;

    /**
     * Enable or disable the backup and restoration of the $GLOBALS array.
     *
     * @var bool
     */
    protected $backupGlobals = null;

    /**
     * Enable or disable the backup and restoration of static attributes.
     *
     * @var bool
     */
    protected $backupStaticAttributes = null;

    /**
     * @var bool
     */
    private $beStrictAboutChangesToGlobalState = null;

    /**
     * @var bool
     */
    protected $runTestInSeparateProcess = false;

    /**
     * The name of the test suite.
     *
     * @var string
     */
    protected $name = '';

    /**
     * The test groups of the test suite.
     *
     * @var array
     */
    protected $groups = [];

    /**
     * The tests in the test suite.
     *
     * @var array
     */
    protected $tests = [];

    /**
     * The number of tests in the test suite.
     *
     * @var int
     */
    protected $numTests = -1;

    /**
     * @var bool
     */
    protected $testCase = false;

    /**
     * @var array
     */
    protected $foundClasses = [];

    /**
     * @var PHPUnit_Runner_Filter_Factory
     */
    private $iteratorFilter = null;

    /**
     * Constructs a new TestSuite:
     *
     *   - PHPUnit_Framework_TestSuite() constructs an empty TestSuite.
     *
     *   - PHPUnit_Framework_TestSuite(ReflectionClass) constructs a
     *     TestSuite from the given class.
     *
     *   - PHPUnit_Framework_TestSuite(ReflectionClass, String)
     *     constructs a TestSuite from the given class with the given
     *     name.
     *
     *   - PHPUnit_Framework_TestSuite(String) either constructs a
     *     TestSuite from the given class (if the passed string is the
     *     name of an existing class) or constructs an empty TestSuite
     *     with the given name.
     *
     * @param mixed  $theClass
     * @param string $name
     *
     * @throws PHPUnit_Framework_Exception
     */
    public function __construct($theClass = '', $name = '')
    {
        $argumentsValid = false;

        if (is_object($theClass) &&
            $theClass instanceof ReflectionClass) {
            $argumentsValid = true;
        } elseif (is_string($theClass) &&
                 $theClass !== '' &&
                 class_exists($theClass, false)) {
            $argumentsValid = true;

            if ($name == '') {
                $name = $theClass;
            }

            $theClass = new ReflectionClass($theClass);
        } elseif (is_string($theClass)) {
            $this->setName($theClass);

            return;
        }

        if (!$argumentsValid) {
            throw new PHPUnit_Framework_Exception;
        }

        if (!$theClass->isSubclassOf('PHPUnit_Framework_TestCase')) {
            throw new PHPUnit_Framework_Exception(
                'Class "' . $theClass->name . '" does not extend PHPUnit_Framework_TestCase.'
            );
        }

        if ($name != '') {
            $this->setName($name);
        } else {
            $this->setName($theClass->getName());
        }

        $constructor = $theClass->getConstructor();

        if ($constructor !== null &&
            !$constructor->isPublic()) {
            $this->addTest(
                self::warning(
                    sprintf(
                        'Class "%s" has no public constructor.',
                        $theClass->getName()
                    )
                )
            );

            return;
        }

        foreach ($theClass->getMethods() as $method) {
            $this->addTestMethod($theClass, $method);
        }

        if (empty($this->tests)) {
            $this->addTest(
                self::warning(
                    sprintf(
                        'No tests found in class "%s".',
                        $theClass->getName()
                    )
                )
            );
        }

        $this->testCase = true;
    }

    /**
     * Returns a string representation of the test suite.
     *
     * @return string
     */
    public function toString()
    {
        return $this->getName();
    }

    /**
     * Adds a test to the suite.
     *
     * @param PHPUnit_Framework_Test $test
     * @param array                  $groups
     */
    public function addTest(PHPUnit_Framework_Test $test, $groups = [])
    {
        $class = new ReflectionClass($test);

        if (!$class->isAbstract()) {
            $this->tests[]  = $test;
            $this->numTests = -1;

            if ($test instanceof self &&
                empty($groups)) {
                $groups = $test->getGroups();
            }

            if (empty($groups)) {
                $groups = ['default'];
            }

            foreach ($groups as $group) {
                if (!isset($this->groups[$group])) {
                    $this->groups[$group] = [$test];
                } else {
                    $this->groups[$group][] = $test;
                }
            }
        }
    }

    /**
     * Adds the tests from the given class to the suite.
     *
     * @param mixed $testClass
     *
     * @throws PHPUnit_Framework_Exception
     */
    public function addTestSuite($testClass)
    {
        if (is_string($testClass) && class_exists($testClass)) {
            $testClass = new ReflectionClass($testClass);
        }

        if (!is_object($testClass)) {
            throw PHPUnit_Util_InvalidArgumentHelper::factory(
                1,
                'class name or object'
            );
        }

        if ($testClass instanceof self) {
            $this->addTest($testClass);
        } elseif ($testClass instanceof ReflectionClass) {
            $suiteMethod = false;

            if (!$testClass->isAbstract()) {
                if ($testClass->hasMethod(PHPUnit_Runner_BaseTestRunner::SUITE_METHODNAME)) {
                    $method = $testClass->getMethod(
                        PHPUnit_Runner_BaseTestRunner::SUITE_METHODNAME
                    );

                    if ($method->isStatic()) {
                        $this->addTest(
                            $method->invoke(null, $testClass->getName())
                        );

                        $suiteMethod = true;
                    }
                }
            }

            if (!$suiteMethod && !$testClass->isAbstract()) {
                $this->addTest(new self($testClass));
            }
        } else {
            throw new PHPUnit_Framework_Exception;
        }
    }

    /**
     * Wraps both <code>addTest()</code> and <code>addTestSuite</code>
     * as well as the separate import statements for the user's convenience.
     *
     * If the named file cannot be read or there are no new tests that can be
     * added, a <code>PHPUnit_Framework_WarningTestCase</code> will be created instead,
     * leaving the current test run untouched.
     *
     * @param string $filename
     *
     * @throws PHPUnit_Framework_Exception
     *
     * @since  Method available since Release 2.3.0
     */
    public function addTestFile($filename)
    {
        if (!is_string($filename)) {
            throw PHPUnit_Util_InvalidArgumentHelper::factory(1, 'string');
        }

        if (file_exists($filename) && substr($filename, -5) == '.phpt') {
            $this->addTest(
                new PHPUnit_Extensions_PhptTestCase($filename)
            );

            return;
        }

        // The given file may contain further stub classes in addition to the
        // test class itself. Figure out the actual test class.
        $classes    = get_declared_classes();
        $filename   = PHPUnit_Util_Fileloader::checkAndLoad($filename);
        $newClasses = array_diff(get_declared_classes(), $classes);

        // The diff is empty in case a parent class (with test methods) is added
        // AFTER a child class that inherited from it. To account for that case,
        // cumulate all discovered classes, so the parent class may be found in
        // a later invocation.
        if ($newClasses) {
            // On the assumption that test classes are defined first in files,
            // process discovered classes in approximate LIFO order, so as to
            // avoid unnecessary reflection.
            $this->foundClasses = array_merge($newClasses, $this->foundClasses);
        }

        // The test class's name must match the filename, either in full, or as
        // a PEAR/PSR-0 prefixed shortname ('NameSpace_ShortName'), or as a
        // PSR-1 local shortname ('NameSpace\ShortName'). The comparison must be
        // anchored to prevent false-positive matches (e.g., 'OtherShortName').
        $shortname      = basename($filename, '.php');
        $shortnameRegEx = '/(?:^|_|\\\\)' . preg_quote($shortname, '/') . '$/';

        foreach ($this->foundClasses as $i => $className) {
            if (preg_match($shortnameRegEx, $className)) {
                $class = new ReflectionClass($className);

                if ($class->getFileName() == $filename) {
                    $newClasses = [$className];
                    unset($this->foundClasses[$i]);
                    break;
                }
            }
        }

        foreach ($newClasses as $className) {
            $class = new ReflectionClass($className);

            if (!$class->isAbstract()) {
                if ($class->hasMethod(PHPUnit_Runner_BaseTestRunner::SUITE_METHODNAME)) {
                    $method = $class->getMethod(
                        PHPUnit_Runner_BaseTestRunner::SUITE_METHODNAME
                    );

                    if ($method->isStatic()) {
                        $this->addTest($method->invoke(null, $className));
                    }
                } elseif ($class->implementsInterface('PHPUnit_Framework_Test')) {
                    $this->addTestSuite($class);
                }
            }
        }

        $this->numTests = -1;
    }

    /**
     * Wrapper for addTestFile() that adds multiple test files.
     *
     * @param array|Iterator $filenames
     *
     * @throws PHPUnit_Framework_Exception
     *
     * @since  Method available since Release 2.3.0
     */
    public function addTestFiles($filenames)
    {
        if (!(is_array($filenames) ||
             (is_object($filenames) && $filenames instanceof Iterator))) {
            throw PHPUnit_Util_InvalidArgumentHelper::factory(
                1,
                'array or iterator'
            );
        }

        foreach ($filenames as $filename) {
            $this->addTestFile((string) $filename);
        }
    }

    /**
     * Counts the number of test cases that will be run by this test.
     *
     * @param bool $preferCache Indicates if cache is preferred.
     *
     * @return int
     */
    public function count($preferCache = false)
    {
        if ($preferCache && $this->cachedNumTests != null) {
            $numTests = $this->cachedNumTests;
        } else {
            $numTests = 0;
            foreach ($this as $test) {
                $numTests += count($test);
            }
            $this->cachedNumTests = $numTests;
        }

        return $numTests;
    }

    /**
     * @param ReflectionClass $theClass
     * @param string          $name
     *
     * @return PHPUnit_Framework_Test
     *
     * @throws PHPUnit_Framework_Exception
     */
    public static function createTest(ReflectionClass $theClass, $name)
    {
        $className = $theClass->getName();

        if (!$theClass->isInstantiable()) {
            return self::warning(
                sprintf('Cannot instantiate class "%s".', $className)
            );
        }

        $backupSettings = PHPUnit_Util_Test::getBackupSettings(
            $className,
            $name
        );

        $preserveGlobalState = PHPUnit_Util_Test::getPreserveGlobalStateSettings(
            $className,
            $name
        );

        $runTestInSeparateProcess = PHPUnit_Util_Test::getProcessIsolationSettings(
            $className,
            $name
        );

        $constructor = $theClass->getConstructor();

        if ($constructor !== null) {
            $parameters = $constructor->getParameters();

            // TestCase() or TestCase($name)
            if (count($parameters) < 2) {
                $test = new $className;
            } // TestCase($name, $data)
            else {
                try {
                    $data = PHPUnit_Util_Test::getProvidedData(
                        $className,
                        $name
                    );
                } catch (PHPUnit_Framework_IncompleteTestError $e) {
                    $message = sprintf(
                        'Test for %s::%s marked incomplete by data provider',
                        $className,
                        $name
                    );

                    $_message = $e->getMessage();

                    if (!empty($_message)) {
                        $message .= "\n" . $_message;
                    }

                    $data = self::incompleteTest($className, $name, $message);
                } catch (PHPUnit_Framework_SkippedTestError $e) {
                    $message = sprintf(
                        'Test for %s::%s skipped by data provider',
                        $className,
                        $name
                    );

                    $_message = $e->getMessage();

                    if (!empty($_message)) {
                        $message .= "\n" . $_message;
                    }

                    $data = self::skipTest($className, $name, $message);
                } catch (Throwable $_t) {
                    $t = $_t;
                } catch (Exception $_t) {
                    $t = $_t;
                }

                if (isset($t)) {
                    $message = sprintf(
                        'The data provider specified for %s::%s is invalid.',
                        $className,
                        $name
                    );

                    $_message = $t->getMessage();

                    if (!empty($_message)) {
                        $message .= "\n" . $_message;
                    }

                    $data = self::warning($message);
                }

                // Test method with @dataProvider.
                if (isset($data)) {
                    $test = new PHPUnit_Framework_TestSuite_DataProvider(
                        $className . '::' . $name
                    );

                    if (empty($data)) {
                        $data = self::warning(
                            sprintf(
                                'No tests found in suite "%s".',
                                $test->getName()
                            )
                        );
                    }

                    $groups = PHPUnit_Util_Test::getGroups($className, $name);

                    if ($data instanceof PHPUnit_Framework_WarningTestCase ||
                        $data instanceof PHPUnit_Framework_SkippedTestCase ||
                        $data instanceof PHPUnit_Framework_IncompleteTestCase) {
                        $test->addTest($data, $groups);
                    } else {
                        foreach ($data as $_dataName => $_data) {
                            $_test = new $className($name, $_data, $_dataName);

                            if ($runTestInSeparateProcess) {
                                $_test->setRunTestInSeparateProcess(true);

                                if ($preserveGlobalState !== null) {
                                    $_test->setPreserveGlobalState($preserveGlobalState);
                                }
                            }

                            if ($backupSettings['backupGlobals'] !== null) {
                                $_test->setBackupGlobals(
                                    $backupSettings['backupGlobals']
                                );
                            }

                            if ($backupSettings['backupStaticAttributes'] !== null) {
                                $_test->setBackupStaticAttributes(
                                    $backupSettings['backupStaticAttributes']
                                );
                            }

                            $test->addTest($_test, $groups);
                        }
                    }
                } else {
                    $test = new $className;
                }
            }
        }

        if (!isset($test)) {
            throw new PHPUnit_Framework_Exception('No valid test provided.');
        }

        if ($test instanceof PHPUnit_Framework_TestCase) {
            $test->setName($name);

            if ($runTestInSeparateProcess) {
                $test->setRunTestInSeparateProcess(true);

                if ($preserveGlobalState !== null) {
                    $test->setPreserveGlobalState($preserveGlobalState);
                }
            }

            if ($backupSettings['backupGlobals'] !== null) {
                $test->setBackupGlobals($backupSettings['backupGlobals']);
            }

            if ($backupSettings['backupStaticAttributes'] !== null) {
                $test->setBackupStaticAttributes(
                    $backupSettings['backupStaticAttributes']
                );
            }
        }

        return $test;
    }

    /**
     * Creates a default TestResult object.
     *
     * @return PHPUnit_Framework_TestResult
     */
    protected function createResult()
    {
        return new PHPUnit_Framework_TestResult;
    }

    /**
     * Returns the name of the suite.
     *
     * @return string
     */
    public function getName()
    {
        return $this->name;
    }

    /**
     * Returns the test groups of the suite.
     *
     * @return array
     *
     * @since  Method available since Release 3.2.0
     */
    public function getGroups()
    {
        return array_keys($this->groups);
    }

    public function getGroupDetails()
    {
        return $this->groups;
    }

    /**
     * Set tests groups of the test case
     *
     * @param array $groups
     *
     * @since Method available since Release 4.0.0
     */
    public function setGroupDetails(array $groups)
    {
        $this->groups = $groups;
    }

    /**
     * Runs the tests and collects their result in a TestResult.
     *
     * @param PHPUnit_Framework_TestResult $result
     *
     * @return PHPUnit_Framework_TestResult
     */
    public function run(PHPUnit_Framework_TestResult $result = null)
    {
        if ($result === null) {
            $result = $this->createResult();
        }

        if (count($this) == 0) {
            return $result;
        }

        $hookMethods = PHPUnit_Util_Test::getHookMethods($this->name);

        $result->startTestSuite($this);

        try {
            $this->setUp();

            foreach ($hookMethods['beforeClass'] as $beforeClassMethod) {
                if ($this->testCase === true &&
                    class_exists($this->name, false) &&
                    method_exists($this->name, $beforeClassMethod)) {
                    if ($missingRequirements = PHPUnit_Util_Test::getMissingRequirements($this->name, $beforeClassMethod)) {
                        $this->markTestSuiteSkipped(implode(PHP_EOL, $missingRequirements));
                    }

                    call_user_func([$this->name, $beforeClassMethod]);
                }
            }
        } catch (PHPUnit_Framework_SkippedTestSuiteError $e) {
            $numTests = count($this);

            for ($i = 0; $i < $numTests; $i++) {
                $result->startTest($this);
                $result->addFailure($this, $e, 0);
                $result->endTest($this, 0);
            }

            $this->tearDown();
            $result->endTestSuite($this);

            return $result;
        } catch (Throwable $_t) {
            $t = $_t;
        } catch (Exception $_t) {
            $t = $_t;
        }

        if (isset($t)) {
            $numTests = count($this);

            for ($i = 0; $i < $numTests; $i++) {
                $result->startTest($this);
                $result->addError($this, $t, 0);
                $result->endTest($this, 0);
            }

            $this->tearDown();
            $result->endTestSuite($this);

            return $result;
        }

        foreach ($this as $test) {
            if ($result->shouldStop()) {
                break;
            }

            if ($test instanceof PHPUnit_Framework_TestCase ||
                $test instanceof self) {
                $test->setbeStrictAboutChangesToGlobalState($this->beStrictAboutChangesToGlobalState);
                $test->setBackupGlobals($this->backupGlobals);
                $test->setBackupStaticAttributes($this->backupStaticAttributes);
                $test->setRunTestInSeparateProcess($this->runTestInSeparateProcess);
            }

            $test->run($result);
        }

        foreach ($hookMethods['afterClass'] as $afterClassMethod) {
            if ($this->testCase === true && class_exists($this->name, false) && method_exists($this->name, $afterClassMethod)) {
                call_user_func([$this->name, $afterClassMethod]);
            }
        }

        $this->tearDown();

        $result->endTestSuite($this);

        return $result;
    }

    /**
     * @param bool $runTestInSeparateProcess
     *
     * @throws PHPUnit_Framework_Exception
     *
     * @since  Method available since Release 3.7.0
     */
    public function setRunTestInSeparateProcess($runTestInSeparateProcess)
    {
        if (is_bool($runTestInSeparateProcess)) {
            $this->runTestInSeparateProcess = $runTestInSeparateProcess;
        } else {
            throw PHPUnit_Util_InvalidArgumentHelper::factory(1, 'boolean');
        }
    }

    /**
     * Runs a test.
     *
     * @deprecated
     *
     * @param PHPUnit_Framework_Test       $test
     * @param PHPUnit_Framework_TestResult $result
     */
    public function runTest(PHPUnit_Framework_Test $test, PHPUnit_Framework_TestResult $result)
    {
        $test->run($result);
    }

    /**
     * Sets the name of the suite.
     *
     * @param  string
     */
    public function setName($name)
    {
        $this->name = $name;
    }

    /**
     * Returns the test at the given index.
     *
     * @param  int
     *
     * @return PHPUnit_Framework_Test
     */
    public function testAt($index)
    {
        if (isset($this->tests[$index])) {
            return $this->tests[$index];
        } else {
            return false;
        }
    }

    /**
     * Returns the tests as an enumeration.
     *
     * @return array
     */
    public function tests()
    {
        return $this->tests;
    }

    /**
     * Set tests of the test suite
     *
     * @param array $tests
     *
     * @since Method available since Release 4.0.0
     */
    public function setTests(array $tests)
    {
        $this->tests = $tests;
    }

    /**
     * Mark the test suite as skipped.
     *
     * @param string $message
     *
     * @throws PHPUnit_Framework_SkippedTestSuiteError
     *
     * @since  Method available since Release 3.0.0
     */
    public function markTestSuiteSkipped($message = '')
    {
        throw new PHPUnit_Framework_SkippedTestSuiteError($message);
    }

    /**
     * @param ReflectionClass  $class
     * @param ReflectionMethod $method
     */
    protected function addTestMethod(ReflectionClass $class, ReflectionMethod $method)
    {
        if (!$this->isTestMethod($method)) {
            return;
        }

        $name = $method->getName();

        if (!$method->isPublic()) {
            $this->addTest(
                self::warning(
                    sprintf(
                        'Test method "%s" in test class "%s" is not public.',
                        $name,
                        $class->getName()
                    )
                )
            );

            return;
        }

        $test = self::createTest($class, $name);

        if ($test instanceof PHPUnit_Framework_TestCase ||
            $test instanceof PHPUnit_Framework_TestSuite_DataProvider) {
            $test->setDependencies(
                PHPUnit_Util_Test::getDependencies($class->getName(), $name)
            );
        }

        $this->addTest(
            $test,
            PHPUnit_Util_Test::getGroups($class->getName(), $name)
        );
    }

    /**
     * @param ReflectionMethod $method
     *
     * @return bool
     */
    public static function isTestMethod(ReflectionMethod $method)
    {
        if (strpos($method->name, 'test') === 0) {
            return true;
        }

        // @scenario on TestCase::testMethod()
        // @test     on TestCase::testMethod()
        $doc_comment = $method->getDocComment();

        return strpos($doc_comment, '@test')     !== false ||
               strpos($doc_comment, '@scenario') !== false;
    }

    /**
<<<<<<< HEAD
     * @param  string                            $message
     * @return PHPUnit_Framework_WarningTestCase
=======
     * @param string $message
     *
     * @return PHPUnit_Framework_Warning
>>>>>>> 5fc62992
     */
    protected static function warning($message)
    {
        return new PHPUnit_Framework_WarningTestCase($message);
    }

    /**
     * @param string $class
     * @param string $methodName
     * @param string $message
     *
     * @return PHPUnit_Framework_SkippedTestCase
     *
     * @since  Method available since Release 4.3.0
     */
    protected static function skipTest($class, $methodName, $message)
    {
        return new PHPUnit_Framework_SkippedTestCase($class, $methodName, $message);
    }

    /**
     * @param string $class
     * @param string $methodName
     * @param string $message
     *
     * @return PHPUnit_Framework_IncompleteTestCase
     *
     * @since  Method available since Release 4.3.0
     */
    protected static function incompleteTest($class, $methodName, $message)
    {
        return new PHPUnit_Framework_IncompleteTestCase($class, $methodName, $message);
    }

    /**
     * @param bool $beStrictAboutChangesToGlobalState
     *
     * @since  Method available since Release 4.6.0
     */
    public function setbeStrictAboutChangesToGlobalState($beStrictAboutChangesToGlobalState)
    {
        if (is_null($this->beStrictAboutChangesToGlobalState) && is_bool($beStrictAboutChangesToGlobalState)) {
            $this->beStrictAboutChangesToGlobalState = $beStrictAboutChangesToGlobalState;
        }
    }

    /**
     * @param bool $backupGlobals
     *
     * @since  Method available since Release 3.3.0
     */
    public function setBackupGlobals($backupGlobals)
    {
        if (is_null($this->backupGlobals) && is_bool($backupGlobals)) {
            $this->backupGlobals = $backupGlobals;
        }
    }

    /**
     * @param bool $backupStaticAttributes
     *
     * @since  Method available since Release 3.4.0
     */
    public function setBackupStaticAttributes($backupStaticAttributes)
    {
        if (is_null($this->backupStaticAttributes) &&
            is_bool($backupStaticAttributes)) {
            $this->backupStaticAttributes = $backupStaticAttributes;
        }
    }

    /**
     * Returns an iterator for this test suite.
     *
     * @return RecursiveIteratorIterator
     *
     * @since  Method available since Release 3.1.0
     */
    public function getIterator()
    {
        $iterator = new PHPUnit_Util_TestSuiteIterator($this);

        if ($this->iteratorFilter !== null) {
            $iterator = $this->iteratorFilter->factory($iterator, $this);
        }

        return $iterator;
    }

    public function injectFilter(PHPUnit_Runner_Filter_Factory $filter)
    {
        $this->iteratorFilter = $filter;
        foreach ($this as $test) {
            if ($test instanceof self) {
                $test->injectFilter($filter);
            }
        }
    }

    /**
     * Template Method that is called before the tests
     * of this test suite are run.
     *
     * @since  Method available since Release 3.1.0
     */
    protected function setUp()
    {
    }

    /**
     * Template Method that is called after the tests
     * of this test suite have finished running.
     *
     * @since  Method available since Release 3.1.0
     */
    protected function tearDown()
    {
    }
}<|MERGE_RESOLUTION|>--- conflicted
+++ resolved
@@ -912,14 +912,9 @@
     }
 
     /**
-<<<<<<< HEAD
-     * @param  string                            $message
+     * @param string $message
+     *
      * @return PHPUnit_Framework_WarningTestCase
-=======
-     * @param string $message
-     *
-     * @return PHPUnit_Framework_Warning
->>>>>>> 5fc62992
      */
     protected static function warning($message)
     {
