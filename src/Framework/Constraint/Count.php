--- conflicted
+++ resolved
@@ -14,13 +14,7 @@
 use Traversable;
 use Generator;
 
-<<<<<<< HEAD
-/**
- */
 class Count extends Constraint
-=======
-class PHPUnit_Framework_Constraint_Count extends PHPUnit_Framework_Constraint
->>>>>>> b14edb06
 {
     /**
      * @var int
