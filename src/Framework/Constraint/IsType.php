<?php
/*
 * This file is part of PHPUnit.
 *
 * (c) Sebastian Bergmann <sebastian@phpunit.de>
 *
 * For the full copyright and license information, please view the LICENSE
 * file that was distributed with this source code.
 */

/**
 * Constraint that asserts that the value it is evaluated for is of a
 * specified type.
 *
 * The expected value is passed in the constructor.
 *
 * @author     Sebastian Bergmann <sebastian@phpunit.de>
 * @author     Bernhard Schussek <bschussek@2bepublished.at>
 * @copyright  Sebastian Bergmann <sebastian@phpunit.de>
 * @license    http://www.opensource.org/licenses/BSD-3-Clause  The BSD 3-Clause License
 * @link       http://www.phpunit.de/
 * @since      Class available since Release 3.0.0
 */
class PHPUnit_Framework_Constraint_IsType extends PHPUnit_Framework_Constraint
{
    const TYPE_ARRAY    = 'array';
    const TYPE_BOOL     = 'bool';
    const TYPE_FLOAT    = 'float';
    const TYPE_INT      = 'int';
    const TYPE_NULL     = 'null';
    const TYPE_NUMERIC  = 'numeric';
    const TYPE_OBJECT   = 'object';
    const TYPE_RESOURCE = 'resource';
    const TYPE_STRING   = 'string';
    const TYPE_SCALAR   = 'scalar';
    const TYPE_CALLABLE = 'callable';

    /**
     * @var array
     */
    protected $types = array(
<<<<<<< HEAD
        'array'    => true,
        'boolean'  => true,
        'bool'     => true,
        'double'   => true,
        'float'    => true,
        'integer'  => true,
        'int'      => true,
        'null'     => true,
        'numeric'  => true,
        'object'   => true,
        'resource' => true,
        'string'   => true,
        'scalar'   => true,
        'callable' => true
=======
      'array'    => true,
      'boolean'  => true,
      'bool'     => true,
      'double'   => true,
      'float'    => true,
      'integer'  => true,
      'int'      => true,
      'null'     => true,
      'numeric'  => true,
      'object'   => true,
      'real'     => true,
      'resource' => true,
      'string'   => true,
      'scalar'   => true,
      'callable' => true
>>>>>>> 3f887b60
    );

    /**
     * @var string
     */
    protected $type;

    /**
     * @param  string                      $type
     * @throws PHPUnit_Framework_Exception
     */
    public function __construct($type)
    {
        parent::__construct();

        if (!isset($this->types[$type])) {
            throw new PHPUnit_Framework_Exception(
                sprintf(
                    'Type specified for PHPUnit_Framework_Constraint_IsType <%s> ' .
                    'is not a valid type.',
                    $type
                )
            );
        }

        $this->type = $type;
    }

    /**
     * Evaluates the constraint for parameter $other. Returns true if the
     * constraint is met, false otherwise.
     *
     * @param  mixed $other Value or object to evaluate.
     * @return bool
     */
    protected function matches($other)
    {
        switch ($this->type) {
            case 'numeric':
                return is_numeric($other);

            case 'integer':
            case 'int':
                return is_integer($other);

            case 'double':
            case 'float':
            case 'real':
                return is_float($other);

            case 'string':
                return is_string($other);

            case 'boolean':
            case 'bool':
                return is_bool($other);

            case 'null':
                return is_null($other);

            case 'array':
                return is_array($other);

            case 'object':
                return is_object($other);

            case 'resource':
                return is_resource($other) || is_string(@get_resource_type($other));

            case 'scalar':
                return is_scalar($other);

            case 'callable':
                return is_callable($other);
        }
    }

    /**
     * Returns a string representation of the constraint.
     *
     * @return string
     */
    public function toString()
    {
        return sprintf(
            'is of type "%s"',
            $this->type
        );
    }
}<|MERGE_RESOLUTION|>--- conflicted
+++ resolved
@@ -39,7 +39,6 @@
      * @var array
      */
     protected $types = array(
-<<<<<<< HEAD
         'array'    => true,
         'boolean'  => true,
         'bool'     => true,
@@ -50,27 +49,11 @@
         'null'     => true,
         'numeric'  => true,
         'object'   => true,
+        'real'     => true,
         'resource' => true,
         'string'   => true,
         'scalar'   => true,
         'callable' => true
-=======
-      'array'    => true,
-      'boolean'  => true,
-      'bool'     => true,
-      'double'   => true,
-      'float'    => true,
-      'integer'  => true,
-      'int'      => true,
-      'null'     => true,
-      'numeric'  => true,
-      'object'   => true,
-      'real'     => true,
-      'resource' => true,
-      'string'   => true,
-      'scalar'   => true,
-      'callable' => true
->>>>>>> 3f887b60
     );
 
     /**
