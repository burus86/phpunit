--- conflicted
+++ resolved
@@ -10,13 +10,9 @@
 namespace PHPUnit\Framework\Constraint;
 
 /**
-<<<<<<< HEAD
+ * @psalm-template CallbackInput of mixed
+ *
  * @no-named-arguments Parameter names are not covered by the backward compatibility promise for PHPUnit
-=======
- * Constraint that evaluates against a specified closure.
- *
- * @psalm-template CallbackInput of mixed
->>>>>>> eee79a1e
  */
 final class Callback extends Constraint
 {
