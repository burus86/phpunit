<?php
/*
 * This file is part of PHPUnit.
 *
 * (c) Sebastian Bergmann <sebastian@phpunit.de>
 *
 * For the full copyright and license information, please view the LICENSE
 * file that was distributed with this source code.
 */

/**
 * Test helpers.
 *
 * @since      Class available since Release 3.0.0
 */
class PHPUnit_Util_Test
{
    const REGEX_DATA_PROVIDER      = '/@dataProvider\s+([a-zA-Z0-9._:-\\\\x7f-\xff]+)/';
    const REGEX_TEST_WITH          = '/@testWith\s+/';
    const REGEX_EXPECTED_EXCEPTION = '(@expectedException\s+([:.\w\\\\x7f-\xff]+)(?:[\t ]+(\S*))?(?:[\t ]+(\S*))?\s*$)m';
    const REGEX_REQUIRES_VERSION   = '/@requires\s+(?P<name>PHP(?:Unit)?)\s+(?P<value>[\d\.-]+(dev|(RC|alpha|beta)[\d\.])?)[ \t]*\r?$/m';
    const REGEX_REQUIRES_OS        = '/@requires\s+OS\s+(?P<value>.+?)[ \t]*\r?$/m';
    const REGEX_REQUIRES           = '/@requires\s+(?P<name>function|extension)\s+(?P<value>([^ ]+?))[ \t]*\r?$/m';

    const UNKNOWN = -1;
    const SMALL   = 0;
    const MEDIUM  = 1;
    const LARGE   = 2;

    private static $annotationCache = [];

    private static $hookMethods = [];

    /**
     * @param  PHPUnit_Framework_Test $test
     * @param  bool                   $asString
     * @return mixed
     */
    public static function describe(PHPUnit_Framework_Test $test, $asString = true)
    {
        if ($asString) {
            if ($test instanceof PHPUnit_Framework_SelfDescribing) {
                return $test->toString();
            } else {
                return get_class($test);
            }
        } else {
            if ($test instanceof PHPUnit_Framework_TestCase) {
                return [
                  get_class($test), $test->getName()
                ];
            } elseif ($test instanceof PHPUnit_Framework_SelfDescribing) {
                return ['', $test->toString()];
            } else {
                return ['', get_class($test)];
            }
        }
    }

    /**
     * @param  string                                  $className
     * @param  string                                  $methodName
     * @return array|bool
     * @throws PHPUnit_Framework_CodeCoverageException
     * @since  Method available since Release 4.0.0
     */
    public static function getLinesToBeCovered($className, $methodName)
    {
        $annotations = self::parseTestMethodAnnotations(
            $className,
            $methodName
        );

        if (isset($annotations['class']['coversNothing']) || isset($annotations['method']['coversNothing'])) {
            return false;
        }

        return self::getLinesToBeCoveredOrUsed($className, $methodName, 'covers');
    }

    /**
     * Returns lines of code specified with the @uses annotation.
     *
     * @param  string $className
     * @param  string $methodName
     * @return array
     * @since  Method available since Release 4.0.0
     */
    public static function getLinesToBeUsed($className, $methodName)
    {
        return self::getLinesToBeCoveredOrUsed($className, $methodName, 'uses');
    }

    /**
     * @param  string                                  $className
     * @param  string                                  $methodName
     * @param  string                                  $mode
     * @return array
     * @throws PHPUnit_Framework_CodeCoverageException
     * @since  Method available since Release 4.2.0
     */
    private static function getLinesToBeCoveredOrUsed($className, $methodName, $mode)
    {
        $annotations = self::parseTestMethodAnnotations(
            $className,
            $methodName
        );

        $classShortcut = null;

        if (!empty($annotations['class'][$mode . 'DefaultClass'])) {
            if (count($annotations['class'][$mode . 'DefaultClass']) > 1) {
                throw new PHPUnit_Framework_CodeCoverageException(
                    sprintf(
                        'More than one @%sClass annotation in class or interface "%s".',
                        $mode,
                        $className
                    )
                );
            }

            $classShortcut = $annotations['class'][$mode . 'DefaultClass'][0];
        }

        $list = [];

        if (isset($annotations['class'][$mode])) {
            $list = $annotations['class'][$mode];
        }

        if (isset($annotations['method'][$mode])) {
            $list = array_merge($list, $annotations['method'][$mode]);
        }

        $codeList = [];

        foreach (array_unique($list) as $element) {
            if ($classShortcut && strncmp($element, '::', 2) === 0) {
                $element = $classShortcut . $element;
            }

            $element = preg_replace('/[\s()]+$/', '', $element);

            $codeList = array_merge(
                $codeList,
                self::resolveElementToReflectionObjects($element)
            );
        }

        return self::resolveReflectionObjectsToLines($codeList);
    }

    /**
     * Returns the requirements for a test.
     *
     * @param  string $className
     * @param  string $methodName
     * @return array
     * @since  Method available since Release 3.6.0
     */
    public static function getRequirements($className, $methodName)
    {
        $reflector  = new ReflectionClass($className);
        $docComment = $reflector->getDocComment();
        $reflector  = new ReflectionMethod($className, $methodName);
        $docComment .= "\n" . $reflector->getDocComment();
        $requires   = [];

        if ($count = preg_match_all(self::REGEX_REQUIRES_OS, $docComment, $matches)) {
            $requires['OS'] = sprintf(
                '/%s/i',
                addcslashes($matches['value'][$count - 1], '/')
            );
        }
        if ($count = preg_match_all(self::REGEX_REQUIRES_VERSION, $docComment, $matches)) {
            for ($i = 0; $i < $count; $i++) {
                $requires[$matches['name'][$i]] = $matches['value'][$i];
            }
        }

        // https://bugs.php.net/bug.php?id=63055
        $matches = [];

        if ($count = preg_match_all(self::REGEX_REQUIRES, $docComment, $matches)) {
            for ($i = 0; $i < $count; $i++) {
                $name = $matches['name'][$i] . 's';
                if (!isset($requires[$name])) {
                    $requires[$name] = [];
                }
                $requires[$name][] = $matches['value'][$i];
            }
        }

        return $requires;
    }

    /**
     * Returns the missing requirements for a test.
     *
     * @param  string $className
     * @param  string $methodName
     * @return array
     * @since  Method available since Release 4.3.0
     */
    public static function getMissingRequirements($className, $methodName)
    {
        $required = static::getRequirements($className, $methodName);
        $missing  = [];

        if (!empty($required['PHP']) && version_compare(PHP_VERSION, $required['PHP'], '<')) {
            $missing[] = sprintf('PHP %s (or later) is required.', $required['PHP']);
        }

        if (!empty($required['PHPUnit'])) {
            $phpunitVersion = PHPUnit_Runner_Version::id();
            if (version_compare($phpunitVersion, $required['PHPUnit'], '<')) {
                $missing[] = sprintf('PHPUnit %s (or later) is required.', $required['PHPUnit']);
            }
        }

        if (!empty($required['OS']) && !preg_match($required['OS'], PHP_OS)) {
            $missing[] = sprintf('Operating system matching %s is required.', $required['OS']);
        }

        if (!empty($required['functions'])) {
            foreach ($required['functions'] as $function) {
                $pieces = explode('::', $function);
                if (2 === count($pieces) && method_exists($pieces[0], $pieces[1])) {
                    continue;
                }
                if (function_exists($function)) {
                    continue;
                }
                $missing[] = sprintf('Function %s is required.', $function);
            }
        }

        if (!empty($required['extensions'])) {
            foreach ($required['extensions'] as $extension) {
                if (!extension_loaded($extension)) {
                    $missing[] = sprintf('Extension %s is required.', $extension);
                }
            }
        }

        return $missing;
    }

    /**
     * Returns the expected exception for a test.
     *
     * @param  string $className
     * @param  string $methodName
     * @return array
     * @since  Method available since Release 3.3.6
     */
    public static function getExpectedException($className, $methodName)
    {
        $reflector  = new ReflectionMethod($className, $methodName);
        $docComment = $reflector->getDocComment();
        $docComment = substr($docComment, 3, -2);

        if (preg_match(self::REGEX_EXPECTED_EXCEPTION, $docComment, $matches)) {
            $annotations = self::parseTestMethodAnnotations(
                $className,
                $methodName
            );

            $class         = $matches[1];
            $code          = null;
            $message       = '';
            $messageRegExp = '';

            if (isset($matches[2])) {
                $message = trim($matches[2]);
            } elseif (isset($annotations['method']['expectedExceptionMessage'])) {
                $message = self::parseAnnotationContent(
                    $annotations['method']['expectedExceptionMessage'][0]
                );
            }

            if (isset($annotations['method']['expectedExceptionMessageRegExp'])) {
                $messageRegExp = self::parseAnnotationContent(
                    $annotations['method']['expectedExceptionMessageRegExp'][0]
                );
            }

            if (isset($matches[3])) {
                $code = $matches[3];
            } elseif (isset($annotations['method']['expectedExceptionCode'])) {
                $code = self::parseAnnotationContent(
                    $annotations['method']['expectedExceptionCode'][0]
                );
            }

            if (is_numeric($code)) {
                $code = (int) $code;
            } elseif (is_string($code) && defined($code)) {
                $code = (int) constant($code);
            }

            return [
              'class' => $class, 'code' => $code, 'message' => $message, 'message_regex' => $messageRegExp
            ];
        }

        return false;
    }

    /**
     * Parse annotation content to use constant/class constant values
     *
     * Constants are specified using a starting '@'. For example: @ClassName::CONST_NAME
     *
     * If the constant is not found the string is used as is to ensure maximum BC.
     *
     * @param  string $message
     * @return string
     */
    private static function parseAnnotationContent($message)
    {
        if (strpos($message, '::') !== false && count(explode('::', $message) == 2)) {
            if (defined($message)) {
                $message = constant($message);
            }
        }

        return $message;
    }

    /**
     * Returns the provided data for a method.
     *
     * @param  string                      $className
     * @param  string                      $methodName
     * @return array|Iterator              when a data provider is specified and exists
     *                                                null           when no data provider is specified
     * @throws PHPUnit_Framework_Exception
     * @since  Method available since Release 3.2.0
     */
    public static function getProvidedData($className, $methodName)
    {
        $reflector  = new ReflectionMethod($className, $methodName);
        $docComment = $reflector->getDocComment();
        $data       = null;

        if ($dataProviderData = self::getDataFromDataProviderAnnotation($docComment, $className, $methodName)) {
            $data = $dataProviderData;
        }

        if ($testWithData = self::getDataFromTestWithAnnotation($docComment)) {
            $data = $testWithData;
        }

        if ($data !== null) {
            if (is_object($data)) {
                $data = iterator_to_array($data);
            }

            foreach ($data as $key => $value) {
                if (!is_array($value)) {
                    throw new PHPUnit_Framework_Exception(
                        sprintf(
                            'Data set %s is invalid.',
                            is_int($key) ? '#' . $key : '"' . $key . '"'
                        )
                    );
                }
            }
        }

        return $data;
    }

    /**
     * Returns the provided data for a method.
     *
     * @param  string                      $docComment
     * @param  string                      $className
     * @param  string                      $methodName
     * @return array|Iterator              when a data provider is specified and exists
     *                                                null           when no data provider is specified
     * @throws PHPUnit_Framework_Exception
     */
    private static function getDataFromDataProviderAnnotation($docComment, $className, $methodName)
    {
        if (preg_match(self::REGEX_DATA_PROVIDER, $docComment, $matches)) {
            $dataProviderMethodNameNamespace = explode('\\', $matches[1]);
            $leaf                            = explode('::', array_pop($dataProviderMethodNameNamespace));
            $dataProviderMethodName          = array_pop($leaf);

            if (!empty($dataProviderMethodNameNamespace)) {
                $dataProviderMethodNameNamespace = implode('\\', $dataProviderMethodNameNamespace) . '\\';
            } else {
                $dataProviderMethodNameNamespace = '';
            }

            if (!empty($leaf)) {
                $dataProviderClassName = $dataProviderMethodNameNamespace . array_pop($leaf);
            } else {
                $dataProviderClassName = $className;
            }

            $dataProviderClass  = new ReflectionClass($dataProviderClassName);
            $dataProviderMethod = $dataProviderClass->getMethod(
                $dataProviderMethodName
            );

            if ($dataProviderMethod->isStatic()) {
                $object = null;
            } else {
                $object = $dataProviderClass->newInstance();
            }

            if ($dataProviderMethod->getNumberOfParameters() == 0) {
                $data = $dataProviderMethod->invoke($object);
            } else {
                $data = $dataProviderMethod->invoke($object, $methodName);
            }

            return $data;
        }
    }

    /**
     * @param  string                      $docComment full docComment string
     * @return array                       when @testWith annotation is defined
     *                                                null  when @testWith annotation is omitted
     * @throws PHPUnit_Framework_Exception when @testWith annotation is defined but cannot be parsed
     */
    public static function getDataFromTestWithAnnotation($docComment)
    {
        $docComment = self::cleanUpMultiLineAnnotation($docComment);
        if (preg_match(self::REGEX_TEST_WITH, $docComment, $matches, PREG_OFFSET_CAPTURE)) {
            $offset            = strlen($matches[0][0]) + $matches[0][1];
            $annotationContent = substr($docComment, $offset);
            $data              = [];
            foreach (explode("\n", $annotationContent) as $candidateRow) {
                $candidateRow = trim($candidateRow);
                $dataSet      = json_decode($candidateRow, true);
                if (json_last_error() != JSON_ERROR_NONE) {
                    break;
                }
                $data[] = $dataSet;
            }

            if (!$data) {
                throw new PHPUnit_Framework_Exception('The dataset for the @testWith annotation cannot be parsed.');
            }

            return $data;
        }
    }

    private static function cleanUpMultiLineAnnotation($docComment)
    {
        //removing initial '   * ' for docComment
        $docComment = preg_replace('/' . '\n' . '\s*' . '\*' . '\s?' . '/', "\n", $docComment);
        $docComment = substr($docComment, 0, -1);
        $docComment = rtrim($docComment, "\n");

        return $docComment;
    }

    /**
     * @param  string              $className
     * @param  string              $methodName
     * @return array
     * @throws ReflectionException
     * @since  Method available since Release 3.4.0
     */
    public static function parseTestMethodAnnotations($className, $methodName = '')
    {
        if (!isset(self::$annotationCache[$className])) {
            $class                             = new ReflectionClass($className);
            self::$annotationCache[$className] = self::parseAnnotations($class->getDocComment());
        }

        if (!empty($methodName) && !isset(self::$annotationCache[$className . '::' . $methodName])) {
            try {
                $method      = new ReflectionMethod($className, $methodName);
                $annotations = self::parseAnnotations($method->getDocComment());
            } catch (ReflectionException $e) {
                $annotations = [];
            }
            self::$annotationCache[$className . '::' . $methodName] = $annotations;
        }

        return [
          'class'  => self::$annotationCache[$className],
          'method' => !empty($methodName) ? self::$annotationCache[$className . '::' . $methodName] : []
        ];
    }

    /**
     * @param  string $docblock
     * @return array
     * @since  Method available since Release 3.4.0
     */
    private static function parseAnnotations($docblock)
    {
        $annotations = [];
        // Strip away the docblock header and footer to ease parsing of one line annotations
        $docblock = substr($docblock, 3, -2);

        if (preg_match_all('/@(?P<name>[A-Za-z_-]+)(?:[ \t]+(?P<value>.*?))?[ \t]*\r?$/m', $docblock, $matches)) {
            $numMatches = count($matches[0]);

            for ($i = 0; $i < $numMatches; ++$i) {
                $annotations[$matches['name'][$i]][] = $matches['value'][$i];
            }
        }

        return $annotations;
    }

    /**
     * Returns the backup settings for a test.
     *
     * @param  string $className
     * @param  string $methodName
     * @return array
     * @since  Method available since Release 3.4.0
     */
    public static function getBackupSettings($className, $methodName)
    {
        return [
          'backupGlobals' => self::getBooleanAnnotationSetting(
              $className,
              $methodName,
              'backupGlobals'
          ),
          'backupStaticAttributes' => self::getBooleanAnnotationSetting(
              $className,
              $methodName,
              'backupStaticAttributes'
          )
        ];
    }

    /**
     * Returns the dependencies for a test class or method.
     *
     * @param  string $className
     * @param  string $methodName
     * @return array
     * @since  Method available since Release 3.4.0
     */
    public static function getDependencies($className, $methodName)
    {
        $annotations = self::parseTestMethodAnnotations(
            $className,
            $methodName
        );

        $dependencies = [];

        if (isset($annotations['class']['depends'])) {
            $dependencies = $annotations['class']['depends'];
        }

        if (isset($annotations['method']['depends'])) {
            $dependencies = array_merge(
                $dependencies,
                $annotations['method']['depends']
            );
        }

        return array_unique($dependencies);
    }

    /**
     * Returns the error handler settings for a test.
     *
     * @param  string $className
     * @param  string $methodName
     * @return bool
     * @since  Method available since Release 3.4.0
     */
    public static function getErrorHandlerSettings($className, $methodName)
    {
        return self::getBooleanAnnotationSetting(
            $className,
            $methodName,
            'errorHandler'
        );
    }

    /**
     * Returns the groups for a test class or method.
     *
     * @param  string $className
     * @param  string $methodName
     * @return array
     * @since  Method available since Release 3.2.0
     */
    public static function getGroups($className, $methodName = '')
    {
        $annotations = self::parseTestMethodAnnotations(
            $className,
            $methodName
        );

        $groups = [];

        if (isset($annotations['method']['author'])) {
            $groups = $annotations['method']['author'];
        } elseif (isset($annotations['class']['author'])) {
            $groups = $annotations['class']['author'];
        }

        if (isset($annotations['class']['group'])) {
            $groups = array_merge($groups, $annotations['class']['group']);
        }

        if (isset($annotations['method']['group'])) {
            $groups = array_merge($groups, $annotations['method']['group']);
        }

        if (isset($annotations['class']['ticket'])) {
            $groups = array_merge($groups, $annotations['class']['ticket']);
        }

        if (isset($annotations['method']['ticket'])) {
            $groups = array_merge($groups, $annotations['method']['ticket']);
        }

<<<<<<< HEAD
        foreach (['small', 'medium', 'large'] as $size) {
            if (isset($annotations['method'][$size])) {
                $groups[] = $size;
            } elseif (isset($annotations['class'][$size])) {
                $groups[] = $size;
=======
        foreach (array('method', 'class') as $element) {
            foreach (array('small', 'medium', 'large') as $size) {
                if (isset($annotations[$element][$size])) {
                    $groups[] = $size;
                    break 2;
                }

                if (isset($annotations[$element][$size])) {
                    $groups[] = $size;
                    break 2;
                }
>>>>>>> 91f02a76
            }
        }

        return array_unique($groups);
    }

    /**
     * Returns the size of the test.
     *
     * @param  string $className
     * @param  string $methodName
     * @return int
     * @since  Method available since Release 3.6.0
     */
    public static function getSize($className, $methodName)
    {
        $groups = array_flip(self::getGroups($className, $methodName));
        $size   = self::UNKNOWN;
        $class  = new ReflectionClass($className);

        if (isset($groups['large']) ||
            (class_exists('PHPUnit_Extensions_Database_TestCase', false) &&
             $class->isSubclassOf('PHPUnit_Extensions_Database_TestCase')) ||
            (class_exists('PHPUnit_Extensions_SeleniumTestCase', false) &&
             $class->isSubclassOf('PHPUnit_Extensions_SeleniumTestCase'))) {
            $size = self::LARGE;
        } elseif (isset($groups['medium'])) {
            $size = self::MEDIUM;
        } elseif (isset($groups['small'])) {
            $size = self::SMALL;
        }

        return $size;
    }

    /**
     * Returns the tickets for a test class or method.
     *
     * @param  string $className
     * @param  string $methodName
     * @return array
     * @since  Method available since Release 3.4.0
     */
    public static function getTickets($className, $methodName)
    {
        $annotations = self::parseTestMethodAnnotations(
            $className,
            $methodName
        );

        $tickets = [];

        if (isset($annotations['class']['ticket'])) {
            $tickets = $annotations['class']['ticket'];
        }

        if (isset($annotations['method']['ticket'])) {
            $tickets = array_merge($tickets, $annotations['method']['ticket']);
        }

        return array_unique($tickets);
    }

    /**
     * Returns the process isolation settings for a test.
     *
     * @param  string $className
     * @param  string $methodName
     * @return bool
     * @since  Method available since Release 3.4.1
     */
    public static function getProcessIsolationSettings($className, $methodName)
    {
        $annotations = self::parseTestMethodAnnotations(
            $className,
            $methodName
        );

        if (isset($annotations['class']['runTestsInSeparateProcesses']) ||
            isset($annotations['method']['runInSeparateProcess'])) {
            return true;
        } else {
            return false;
        }
    }

    /**
     * Returns the preserve global state settings for a test.
     *
     * @param  string $className
     * @param  string $methodName
     * @return bool
     * @since  Method available since Release 3.4.0
     */
    public static function getPreserveGlobalStateSettings($className, $methodName)
    {
        return self::getBooleanAnnotationSetting(
            $className,
            $methodName,
            'preserveGlobalState'
        );
    }

    /**
     * @param  string $className
     * @return array
     * @since  Method available since Release 4.0.8
     */
    public static function getHookMethods($className)
    {
        if (!class_exists($className, false)) {
            return self::emptyHookMethodsArray();
        }

        if (!isset(self::$hookMethods[$className])) {
            self::$hookMethods[$className] = self::emptyHookMethodsArray();

            try {
                $class = new ReflectionClass($className);

                foreach ($class->getMethods() as $method) {
                    if ($method->getDeclaringClass()->getName() != $className) {
                        continue;
                    }

                    if (self::isBeforeClassMethod($method)) {
                        self::$hookMethods[$className]['beforeClass'][] = $method->getName();
                    }

                    if (self::isBeforeMethod($method)) {
                        self::$hookMethods[$className]['before'][] = $method->getName();
                    }

                    if (self::isAfterMethod($method)) {
                        self::$hookMethods[$className]['after'][] = $method->getName();
                    }

                    if (self::isAfterClassMethod($method)) {
                        self::$hookMethods[$className]['afterClass'][] = $method->getName();
                    }
                }
            } catch (ReflectionException $e) {
            }
        }

        return self::$hookMethods[$className];
    }

    /**
     * @return array
     * @since  Method available since Release 4.0.9
     */
    private static function emptyHookMethodsArray()
    {
        return [
            'beforeClass' => ['setUpBeforeClass'],
            'before'      => ['setUp'],
            'after'       => ['tearDown'],
            'afterClass'  => ['tearDownAfterClass']
        ];
    }

    /**
     * @param  string $className
     * @param  string $methodName
     * @param  string $settingName
     * @return bool
     * @since  Method available since Release 3.4.0
     */
    private static function getBooleanAnnotationSetting($className, $methodName, $settingName)
    {
        $annotations = self::parseTestMethodAnnotations(
            $className,
            $methodName
        );

        $result = null;

        if (isset($annotations['class'][$settingName])) {
            if ($annotations['class'][$settingName][0] == 'enabled') {
                $result = true;
            } elseif ($annotations['class'][$settingName][0] == 'disabled') {
                $result = false;
            }
        }

        if (isset($annotations['method'][$settingName])) {
            if ($annotations['method'][$settingName][0] == 'enabled') {
                $result = true;
            } elseif ($annotations['method'][$settingName][0] == 'disabled') {
                $result = false;
            }
        }

        return $result;
    }

    /**
     * @param  string                                         $element
     * @return array
     * @throws PHPUnit_Framework_InvalidCoversTargetException
     * @since  Method available since Release 4.0.0
     */
    private static function resolveElementToReflectionObjects($element)
    {
        $codeToCoverList = [];

        if (strpos($element, '::') !== false) {
            list($className, $methodName) = explode('::', $element);

            if (isset($methodName[0]) && $methodName[0] == '<') {
                $classes = [$className];

                foreach ($classes as $className) {
                    if (!class_exists($className) &&
                        !interface_exists($className)) {
                        throw new PHPUnit_Framework_InvalidCoversTargetException(
                            sprintf(
                                'Trying to @cover or @use not existing class or ' .
                                'interface "%s".',
                                $className
                            )
                        );
                    }

                    $class   = new ReflectionClass($className);
                    $methods = $class->getMethods();
                    $inverse = isset($methodName[1]) && $methodName[1] == '!';

                    if (strpos($methodName, 'protected')) {
                        $visibility = 'isProtected';
                    } elseif (strpos($methodName, 'private')) {
                        $visibility = 'isPrivate';
                    } elseif (strpos($methodName, 'public')) {
                        $visibility = 'isPublic';
                    }

                    foreach ($methods as $method) {
                        if ($inverse && !$method->$visibility()) {
                            $codeToCoverList[] = $method;
                        } elseif (!$inverse && $method->$visibility()) {
                            $codeToCoverList[] = $method;
                        }
                    }
                }
            } else {
                $classes = [$className];

                foreach ($classes as $className) {
                    if ($className == '' && function_exists($methodName)) {
                        $codeToCoverList[] = new ReflectionFunction(
                            $methodName
                        );
                    } else {
                        if (!((class_exists($className) ||
                               interface_exists($className) ||
                               trait_exists($className)) &&
                              method_exists($className, $methodName))) {
                            throw new PHPUnit_Framework_InvalidCoversTargetException(
                                sprintf(
                                    'Trying to @cover or @use not existing method "%s::%s".',
                                    $className,
                                    $methodName
                                )
                            );
                        }

                        $codeToCoverList[] = new ReflectionMethod(
                            $className,
                            $methodName
                        );
                    }
                }
            }
        } else {
            $extended = false;

            if (strpos($element, '<extended>') !== false) {
                $element  = str_replace('<extended>', '', $element);
                $extended = true;
            }

            $classes = [$element];

            if ($extended) {
                $classes = array_merge(
                    $classes,
                    class_implements($element),
                    class_parents($element)
                );
            }

            foreach ($classes as $className) {
                if (!class_exists($className) &&
                    !interface_exists($className) &&
                    !trait_exists($className)) {
                    throw new PHPUnit_Framework_InvalidCoversTargetException(
                        sprintf(
                            'Trying to @cover or @use not existing class or ' .
                            'interface "%s".',
                            $className
                        )
                    );
                }

                $codeToCoverList[] = new ReflectionClass($className);
            }
        }

        return $codeToCoverList;
    }

    /**
     * @param  array $reflectors
     * @return array
     */
    private static function resolveReflectionObjectsToLines(array $reflectors)
    {
        $result = [];

        foreach ($reflectors as $reflector) {
            $filename = $reflector->getFileName();

            if (!isset($result[$filename])) {
                $result[$filename] = [];
            }

            $result[$filename] = array_unique(
                array_merge(
                    $result[$filename],
                    range($reflector->getStartLine(), $reflector->getEndLine())
                )
            );
        }

        return $result;
    }

    /**
     * @param  ReflectionMethod $method
     * @return bool
     * @since  Method available since Release 4.0.8
     */
    private static function isBeforeClassMethod(ReflectionMethod $method)
    {
        return $method->isStatic() && strpos($method->getDocComment(), '@beforeClass') !== false;
    }

    /**
     * @param  ReflectionMethod $method
     * @return bool
     * @since  Method available since Release 4.0.8
     */
    private static function isBeforeMethod(ReflectionMethod $method)
    {
        return preg_match('/@before\b/', $method->getDocComment());
    }

    /**
     * @param  ReflectionMethod $method
     * @return bool
     * @since  Method available since Release 4.0.8
     */
    private static function isAfterClassMethod(ReflectionMethod $method)
    {
        return $method->isStatic() && strpos($method->getDocComment(), '@afterClass') !== false;
    }

    /**
     * @param  ReflectionMethod $method
     * @return bool
     * @since  Method available since Release 4.0.8
     */
    private static function isAfterMethod(ReflectionMethod $method)
    {
        return preg_match('/@after\b/', $method->getDocComment());
    }
}<|MERGE_RESOLUTION|>--- conflicted
+++ resolved
@@ -625,15 +625,8 @@
             $groups = array_merge($groups, $annotations['method']['ticket']);
         }
 
-<<<<<<< HEAD
-        foreach (['small', 'medium', 'large'] as $size) {
-            if (isset($annotations['method'][$size])) {
-                $groups[] = $size;
-            } elseif (isset($annotations['class'][$size])) {
-                $groups[] = $size;
-=======
-        foreach (array('method', 'class') as $element) {
-            foreach (array('small', 'medium', 'large') as $size) {
+        foreach (['method', 'class'] as $element) {
+            foreach (['small', 'medium', 'large'] as $size) {
                 if (isset($annotations[$element][$size])) {
                     $groups[] = $size;
                     break 2;
@@ -643,7 +636,6 @@
                     $groups[] = $size;
                     break 2;
                 }
->>>>>>> 91f02a76
             }
         }
 
