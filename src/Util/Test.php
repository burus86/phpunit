--- conflicted
+++ resolved
@@ -459,12 +459,8 @@
         if (preg_match(self::REGEX_TEST_WITH, $docComment, $matches, PREG_OFFSET_CAPTURE)) {
             $offset            = strlen($matches[0][0]) + $matches[0][1];
             $annotationContent = substr($docComment, $offset);
-<<<<<<< HEAD
             $data              = [];
-=======
-            $data              = array();
-
->>>>>>> b9cf8c5f
+
             foreach (explode("\n", $annotationContent) as $candidateRow) {
                 $candidateRow = trim($candidateRow);
 
