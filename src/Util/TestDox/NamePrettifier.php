<?php declare(strict_types=1);
/*
 * This file is part of PHPUnit.
 *
 * (c) Sebastian Bergmann <sebastian@phpunit.de>
 *
 * For the full copyright and license information, please view the LICENSE
 * file that was distributed with this source code.
 */
namespace PHPUnit\Util\TestDox;

use function array_key_exists;
use function array_keys;
use function array_map;
use function array_pop;
use function array_values;
use function explode;
use function get_class;
use function gettype;
use function implode;
use function in_array;
use function is_bool;
use function is_float;
use function is_int;
use function is_numeric;
use function is_object;
use function is_scalar;
use function is_string;
use function mb_strtolower;
use function ord;
use function preg_quote;
use function preg_replace;
use function range;
use function sprintf;
use function str_replace;
use function strlen;
use function strpos;
use function strtolower;
use function strtoupper;
use function substr;
use function trim;
use PHPUnit\Framework\TestCase;
use PHPUnit\Util\Color;
use PHPUnit\Util\Exception as UtilException;
use PHPUnit\Util\Test;
use ReflectionException;
use ReflectionMethod;
use ReflectionObject;
use SebastianBergmann\Exporter\Exporter;

/**
 * @internal This class is not covered by the backward compatibility promise for PHPUnit
 */
final class NamePrettifier
{
    /**
     * @var string[]
     */
    private $strings = [];

    /**
     * @var bool
     */
    private $useColor;

    public function __construct(bool $useColor = false)
    {
        $this->useColor = $useColor;
    }

    /**
     * Prettifies the name of a test class.
     *
     * @psalm-param class-string $className
     */
    public function prettifyTestClass(string $className): string
    {
        try {
            $annotations = Test::parseTestMethodAnnotations($className);

            if (isset($annotations['class']['testdox'][0])) {
                return $annotations['class']['testdox'][0];
            }
        } catch (UtilException $e) {
            // ignore, determine className by parsing the provided name
        }

        $parts     = explode('\\', $className);
        $className = array_pop($parts);

        if (substr($className, -1 * strlen('Test')) === 'Test') {
            $className = substr($className, 0, strlen($className) - strlen('Test'));
        }

        if (strpos($className, 'Tests') === 0) {
            $className = substr($className, strlen('Tests'));
        } elseif (strpos($className, 'Test') === 0) {
            $className = substr($className, strlen('Test'));
        }

        if (empty($className)) {
            $className = 'UnnamedTests';
        }

        if (!empty($parts)) {
            $parts[]            = $className;
            $fullyQualifiedName = implode('\\', $parts);
        } else {
            $fullyQualifiedName = $className;
        }

        $result       = '';
        $wasLowerCase = false;

        foreach (range(0, strlen($className) - 1) as $i) {
            $isLowerCase = mb_strtolower($className[$i], 'UTF-8') === $className[$i];

            if ($wasLowerCase && !$isLowerCase) {
                $result .= ' ';
            }

            $result .= $className[$i];

            if ($isLowerCase) {
                $wasLowerCase = true;
            } else {
                $wasLowerCase = false;
            }
        }

        if ($fullyQualifiedName !== $className) {
            return $result . ' (' . $fullyQualifiedName . ')';
        }

        return $result;
    }

    /**
     * @throws \SebastianBergmann\RecursionContext\InvalidArgumentException
     */
    public function prettifyTestCase(TestCase $test): string
    {
        $annotations                = $test->getAnnotations();
        $annotationWithPlaceholders = false;

        $callback = static function (string $variable): string {
            return sprintf('/%s(?=\b)/', preg_quote($variable, '/'));
        };

        if (isset($annotations['method']['testdox'][0])) {
            $result = $annotations['method']['testdox'][0];

            if (strpos($result, '$') !== false) {
                $annotation   = $annotations['method']['testdox'][0];
                $providedData = $this->mapTestMethodParameterNamesToProvidedDataValues($test);
                $variables    = array_map($callback, array_keys($providedData));

                $result = trim(preg_replace($variables, $providedData, $annotation));

                $annotationWithPlaceholders = true;
            }
        } else {
            $result = $this->prettifyTestMethod($test->getName(false));
        }

        if (!$annotationWithPlaceholders && $test->usesDataProvider()) {
            $result .= $this->prettifyDataSet($test);
        }

        return $result;
    }

    public function prettifyDataSet(TestCase $test): string
    {
        if (!$this->useColor) {
            return $test->getDataSetAsString(false);
        }

        if (is_int($test->dataName())) {
            $data = Color::dim(' with data set ') . Color::colorize('fg-cyan', (string) $test->dataName());
        } else {
            $data = Color::dim(' with ') . Color::colorize('fg-cyan', Color::visualizeWhitespace((string) $test->dataName()));
        }

        return $data;
    }

    /**
     * Prettifies the name of a test method.
     */
    public function prettifyTestMethod(string $name): string
    {
        $buffer = '';

        if ($name === '') {
            return $buffer;
        }

        $string = (string) preg_replace('#\d+$#', '', $name, -1, $count);

<<<<<<< HEAD
        if (in_array($string, $this->strings)) {
=======
        if (\in_array($string, $this->strings, true)) {
>>>>>>> 4445ed19
            $name = $string;
        } elseif ($count === 0) {
            $this->strings[] = $string;
        }

        if (strpos($name, 'test_') === 0) {
            $name = substr($name, 5);
        } elseif (strpos($name, 'test') === 0) {
            $name = substr($name, 4);
        }

        if ($name === '') {
            return $buffer;
        }

        $name[0] = strtoupper($name[0]);

        if (strpos($name, '_') !== false) {
            return trim(str_replace('_', ' ', $name));
        }

        $wasNumeric = false;

        foreach (range(0, strlen($name) - 1) as $i) {
            if ($i > 0 && ord($name[$i]) >= 65 && ord($name[$i]) <= 90) {
                $buffer .= ' ' . strtolower($name[$i]);
            } else {
                $isNumeric = is_numeric($name[$i]);

                if (!$wasNumeric && $isNumeric) {
                    $buffer .= ' ';
                    $wasNumeric = true;
                }

                if ($wasNumeric && !$isNumeric) {
                    $wasNumeric = false;
                }

                $buffer .= $name[$i];
            }
        }

        return $buffer;
    }

    /**
     * @throws \SebastianBergmann\RecursionContext\InvalidArgumentException
     */
    private function mapTestMethodParameterNamesToProvidedDataValues(TestCase $test): array
    {
        try {
            $reflector = new ReflectionMethod(get_class($test), $test->getName(false));
            // @codeCoverageIgnoreStart
        } catch (ReflectionException $e) {
            throw new UtilException(
                $e->getMessage(),
                (int) $e->getCode(),
                $e
            );
        }
        // @codeCoverageIgnoreEnd

        $providedData       = [];
        $providedDataValues = array_values($test->getProvidedData());
        $i                  = 0;

        $providedData['$_dataName'] = $test->dataName();

        foreach ($reflector->getParameters() as $parameter) {
            if (!array_key_exists($i, $providedDataValues) && $parameter->isDefaultValueAvailable()) {
                try {
                    $providedDataValues[$i] = $parameter->getDefaultValue();
                    // @codeCoverageIgnoreStart
                } catch (ReflectionException $e) {
                    throw new UtilException(
                        $e->getMessage(),
                        (int) $e->getCode(),
                        $e
                    );
                }
                // @codeCoverageIgnoreEnd
            }

            $value = $providedDataValues[$i++] ?? null;

            if (is_object($value)) {
                $reflector = new ReflectionObject($value);

                if ($reflector->hasMethod('__toString')) {
                    $value = (string) $value;
                } else {
                    $value = get_class($value);
                }
            }

            if (!is_scalar($value)) {
                $value = gettype($value);
            }

            if (is_bool($value) || is_int($value) || is_float($value)) {
                $value = (new Exporter)->export($value);
            }

            if (is_string($value) && $value === '') {
                if ($this->useColor) {
                    $value = Color::colorize('dim,underlined', 'empty');
                } else {
                    $value = "''";
                }
            }

            $providedData['$' . $parameter->getName()] = $value;
        }

        if ($this->useColor) {
            $providedData = array_map(static function ($value) {
                return Color::colorize('fg-cyan', Color::visualizeWhitespace((string) $value, true));
            }, $providedData);
        }

        return $providedData;
    }
}<|MERGE_RESOLUTION|>--- conflicted
+++ resolved
@@ -198,11 +198,7 @@
 
         $string = (string) preg_replace('#\d+$#', '', $name, -1, $count);
 
-<<<<<<< HEAD
-        if (in_array($string, $this->strings)) {
-=======
-        if (\in_array($string, $this->strings, true)) {
->>>>>>> 4445ed19
+        if (in_array($string, $this->strings, true)) {
             $name = $string;
         } elseif ($count === 0) {
             $this->strings[] = $string;
