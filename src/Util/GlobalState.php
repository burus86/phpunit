<?php declare(strict_types=1);
/*
 * This file is part of PHPUnit.
 *
 * (c) Sebastian Bergmann <sebastian@phpunit.de>
 *
 * For the full copyright and license information, please view the LICENSE
 * file that was distributed with this source code.
 */
namespace PHPUnit\Util;

use function array_keys;
use function count;
use function defined;
use function get_defined_constants;
use function get_included_files;
use function in_array;
use function ini_get_all;
use function is_array;
use function is_file;
use function is_scalar;
use function preg_match;
use function serialize;
use function sprintf;
use function strpos;
use function var_export;
use Closure;

/**
 * @internal This class is not covered by the backward compatibility promise for PHPUnit
 */
final class GlobalState
{
    /**
     * @var string[]
     */
    private const SUPER_GLOBAL_ARRAYS = [
        '_ENV',
        '_POST',
        '_GET',
        '_COOKIE',
        '_SERVER',
        '_FILES',
        '_REQUEST',
    ];

    /**
     * @throws Exception
     */
    public static function getIncludedFilesAsString(): string
    {
        return self::processIncludedFilesAsString(get_included_files());
    }

    /**
     * @param string[] $files
     *
     * @throws Exception
     */
    public static function processIncludedFilesAsString(array $files): string
    {
        $excludeList = new ExcludeList;
        $prefix      = false;
        $result      = '';

        if (defined('__PHPUNIT_PHAR__')) {
            $prefix = 'phar://' . __PHPUNIT_PHAR__ . '/';
        }

        for ($i = count($files) - 1; $i > 0; $i--) {
            $file = $files[$i];

<<<<<<< HEAD
            if (!empty($GLOBALS['__PHPUNIT_ISOLATION_EXCLUDE_LIST']) &&
                in_array($file, $GLOBALS['__PHPUNIT_ISOLATION_EXCLUDE_LIST'])) {
=======
            if (!empty($GLOBALS['__PHPUNIT_ISOLATION_BLACKLIST']) &&
                \in_array($file, $GLOBALS['__PHPUNIT_ISOLATION_BLACKLIST'], true)) {
>>>>>>> 4445ed19
                continue;
            }

            if ($prefix !== false && strpos($file, $prefix) === 0) {
                continue;
            }

            // Skip virtual file system protocols
            if (preg_match('/^(vfs|phpvfs[a-z0-9]+):/', $file)) {
                continue;
            }

            if (!$excludeList->isExcluded($file) && is_file($file)) {
                $result = 'require_once \'' . $file . "';\n" . $result;
            }
        }

        return $result;
    }

    public static function getIniSettingsAsString(): string
    {
        $result = '';

        foreach (ini_get_all(null, false) as $key => $value) {
            $result .= sprintf(
                '@ini_set(%s, %s);' . "\n",
                self::exportVariable($key),
                self::exportVariable((string) $value)
            );
        }

        return $result;
    }

    public static function getConstantsAsString(): string
    {
        $constants = get_defined_constants(true);
        $result    = '';

        if (isset($constants['user'])) {
            foreach ($constants['user'] as $name => $value) {
                $result .= sprintf(
                    'if (!defined(\'%s\')) define(\'%s\', %s);' . "\n",
                    $name,
                    $name,
                    self::exportVariable($value)
                );
            }
        }

        return $result;
    }

    public static function getGlobalsAsString(): string
    {
        $result = '';

        foreach (self::SUPER_GLOBAL_ARRAYS as $superGlobalArray) {
            if (isset($GLOBALS[$superGlobalArray]) && is_array($GLOBALS[$superGlobalArray])) {
                foreach (array_keys($GLOBALS[$superGlobalArray]) as $key) {
                    if ($GLOBALS[$superGlobalArray][$key] instanceof Closure) {
                        continue;
                    }

                    $result .= sprintf(
                        '$GLOBALS[\'%s\'][\'%s\'] = %s;' . "\n",
                        $superGlobalArray,
                        $key,
                        self::exportVariable($GLOBALS[$superGlobalArray][$key])
                    );
                }
            }
        }

        $excludeList   = self::SUPER_GLOBAL_ARRAYS;
        $excludeList[] = 'GLOBALS';

        foreach (array_keys($GLOBALS) as $key) {
            if (!$GLOBALS[$key] instanceof Closure && !in_array($key, $excludeList, true)) {
                $result .= sprintf(
                    '$GLOBALS[\'%s\'] = %s;' . "\n",
                    $key,
                    self::exportVariable($GLOBALS[$key])
                );
            }
        }

        return $result;
    }

    private static function exportVariable($variable): string
    {
        if (is_scalar($variable) || $variable === null ||
            (is_array($variable) && self::arrayOnlyContainsScalars($variable))) {
            return var_export($variable, true);
        }

        return 'unserialize(' . var_export(serialize($variable), true) . ')';
    }

    private static function arrayOnlyContainsScalars(array $array): bool
    {
        $result = true;

        foreach ($array as $element) {
            if (is_array($element)) {
                $result = self::arrayOnlyContainsScalars($element);
            } elseif (!is_scalar($element) && $element !== null) {
                $result = false;
            }

            if (!$result) {
                break;
            }
        }

        return $result;
    }
}<|MERGE_RESOLUTION|>--- conflicted
+++ resolved
@@ -70,13 +70,8 @@
         for ($i = count($files) - 1; $i > 0; $i--) {
             $file = $files[$i];
 
-<<<<<<< HEAD
             if (!empty($GLOBALS['__PHPUNIT_ISOLATION_EXCLUDE_LIST']) &&
-                in_array($file, $GLOBALS['__PHPUNIT_ISOLATION_EXCLUDE_LIST'])) {
-=======
-            if (!empty($GLOBALS['__PHPUNIT_ISOLATION_BLACKLIST']) &&
-                \in_array($file, $GLOBALS['__PHPUNIT_ISOLATION_BLACKLIST'], true)) {
->>>>>>> 4445ed19
+                in_array($file, $GLOBALS['__PHPUNIT_ISOLATION_EXCLUDE_LIST'], true)) {
                 continue;
             }
 
