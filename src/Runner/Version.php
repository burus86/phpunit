<?php
/**
 * PHPUnit
 *
 * Copyright (c) 2001-2014, Sebastian Bergmann <sebastian@phpunit.de>.
 * All rights reserved.
 *
 * Redistribution and use in source and binary forms, with or without
 * modification, are permitted provided that the following conditions
 * are met:
 *
 *   * Redistributions of source code must retain the above copyright
 *     notice, this list of conditions and the following disclaimer.
 *
 *   * Redistributions in binary form must reproduce the above copyright
 *     notice, this list of conditions and the following disclaimer in
 *     the documentation and/or other materials provided with the
 *     distribution.
 *
 *   * Neither the name of Sebastian Bergmann nor the names of his
 *     contributors may be used to endorse or promote products derived
 *     from this software without specific prior written permission.
 *
 * THIS SOFTWARE IS PROVIDED BY THE COPYRIGHT HOLDERS AND CONTRIBUTORS
 * "AS IS" AND ANY EXPRESS OR IMPLIED WARRANTIES, INCLUDING, BUT NOT
 * LIMITED TO, THE IMPLIED WARRANTIES OF MERCHANTABILITY AND FITNESS
 * FOR A PARTICULAR PURPOSE ARE DISCLAIMED. IN NO EVENT SHALL THE
 * COPYRIGHT OWNER OR CONTRIBUTORS BE LIABLE FOR ANY DIRECT, INDIRECT,
 * INCIDENTAL, SPECIAL, EXEMPLARY, OR CONSEQUENTIAL DAMAGES (INCLUDING,
 * BUT NOT LIMITED TO, PROCUREMENT OF SUBSTITUTE GOODS OR SERVICES;
 * LOSS OF USE, DATA, OR PROFITS; OR BUSINESS INTERRUPTION) HOWEVER
 * CAUSED AND ON ANY THEORY OF LIABILITY, WHETHER IN CONTRACT, STRICT
 * LIABILITY, OR TORT (INCLUDING NEGLIGENCE OR OTHERWISE) ARISING IN
 * ANY WAY OUT OF THE USE OF THIS SOFTWARE, EVEN IF ADVISED OF THE
 * POSSIBILITY OF SUCH DAMAGE.
 *
 * @package    PHPUnit
 * @subpackage Runner
 * @author     Sebastian Bergmann <sebastian@phpunit.de>
 * @copyright  2001-2014 Sebastian Bergmann <sebastian@phpunit.de>
 * @license    http://www.opensource.org/licenses/BSD-3-Clause  The BSD 3-Clause License
 * @link       http://www.phpunit.de/
 * @since      File available since Release 2.0.0
 */

/**
 * This class defines the current version of PHPUnit.
 *
 * @package    PHPUnit
 * @subpackage Runner
 * @author     Sebastian Bergmann <sebastian@phpunit.de>
 * @copyright  2001-2014 Sebastian Bergmann <sebastian@phpunit.de>
 * @license    http://www.opensource.org/licenses/BSD-3-Clause  The BSD 3-Clause License
 * @link       http://www.phpunit.de/
 * @since      Class available since Release 2.0.0
 */
class PHPUnit_Runner_Version
{
    private static $pharVersion;
    private static $version;

    /**
     * Returns the current version of PHPUnit.
     *
     * @return string
     */
    public static function id()
    {
        if (self::$pharVersion !== null) {
            return self::$pharVersion;
        }

<<<<<<< HEAD
        if (self::$version === NULL) {
            $version = new SebastianBergmann\Version('3.9', __DIR__);
=======
        if (self::$version === null) {
            $version = new SebastianBergmann\Version('3.8', __DIR__);
>>>>>>> 02b42d7e
            self::$version = $version->getVersion();
        }

        return self::$version;
    }

    /**
     * @return string
     */
    public static function getVersionString()
    {
        return 'PHPUnit ' . self::id() . ' by Sebastian Bergmann.';
    }

    /**
     * @return string
     * @since  Method available since Release 3.8.0
     */
    public static function getReleaseChannel()
    {
        if (strpos(self::$pharVersion, 'alpha') !== false) {
            return '-alpha';
        }

        if (strpos(self::$pharVersion, 'beta') !== false) {
            return '-beta';
        }

        return '';
    }
}<|MERGE_RESOLUTION|>--- conflicted
+++ resolved
@@ -70,13 +70,8 @@
             return self::$pharVersion;
         }
 
-<<<<<<< HEAD
-        if (self::$version === NULL) {
+        if (self::$version === null) {
             $version = new SebastianBergmann\Version('3.9', __DIR__);
-=======
-        if (self::$version === null) {
-            $version = new SebastianBergmann\Version('3.8', __DIR__);
->>>>>>> 02b42d7e
             self::$version = $version->getVersion();
         }
 
