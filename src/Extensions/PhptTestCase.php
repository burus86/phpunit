--- conflicted
+++ resolved
@@ -64,13 +64,8 @@
     /**
      * Constructs a test case with the given filename.
      *
-<<<<<<< HEAD
-     * @param  string $filename
+     * @param  string                      $filename
      * @throws PHPUnit_Framework_Exception
-=======
-     * @param string $filename
-     * @param array  $options
->>>>>>> 02b42d7e
      */
     public function __construct($filename)
     {
@@ -106,26 +101,10 @@
      * @param  PHPUnit_Framework_TestResult $result
      * @return PHPUnit_Framework_TestResult
      */
-<<<<<<< HEAD
-    public function run(PHPUnit_Framework_TestResult $result = NULL)
+    public function run(PHPUnit_Framework_TestResult $result = null)
     {
         $sections = $this->parse();
         $code     = $this->render($sections['FILE']);
-=======
-    public function run(PHPUnit_Framework_TestResult $result = null, array $options = array())
-    {
-        if (!class_exists('PEAR_RunTest', false)) {
-            throw new PHPUnit_Framework_Exception('Class PEAR_RunTest not found.');
-        }
-
-        if (isset($GLOBALS['_PEAR_destructor_object_list']) &&
-            is_array($GLOBALS['_PEAR_destructor_object_list']) &&
-            !empty($GLOBALS['_PEAR_destructor_object_list'])) {
-            $pearDestructorObjectListCount = count($GLOBALS['_PEAR_destructor_object_list']);
-        } else {
-            $pearDestructorObjectListCount = 0;
-        }
->>>>>>> 02b42d7e
 
         if ($result === null) {
             $result = new PHPUnit_Framework_TestResult;
@@ -135,16 +114,8 @@
 
         $result->startTest($this);
 
-<<<<<<< HEAD
         if (isset($sections['SKIPIF'])) {
             $jobResult = $php->runJob($sections['SKIPIF']);
-=======
-        if ($coverage) {
-            $options['coverage'] = true;
-        } else {
-            $options['coverage'] = false;
-        }
->>>>>>> 02b42d7e
 
             if (!strncasecmp('skip', ltrim($jobResult['stdout']), 4)) {
                 if (preg_match('/^\s*skip\s*(.+)\s*/i', $jobResult['stdout'], $message)) {
@@ -153,22 +124,14 @@
                     $message = '';
                 }
 
-<<<<<<< HEAD
                 $result->addFailure($this, new PHPUnit_Framework_SkippedTestError($message), 0);
             }
-=======
-        if ($coverage) {
-            $runner->xdebug_loaded = true;
-        } else {
-            $runner->xdebug_loaded = false;
->>>>>>> 02b42d7e
         }
 
         PHP_Timer::start();
         $jobResult = $php->runJob($code);
         $time = PHP_Timer::stop();
 
-<<<<<<< HEAD
         if (isset($sections['EXPECT'])) {
             $assertion = 'assertEquals';
             $expected  = $sections['EXPECT'];
@@ -179,69 +142,9 @@
 
         try {
             PHPUnit_Framework_Assert::$assertion($expected, $jobResult['stdout']);
-=======
-        // HHVM support
-        if (($phpBinary = getenv("PHP_BINARY")) === false) {
-            $phpBinary = PHP_BINARY;
-        }
-
-        $runner->_php = escapeshellarg($phpBinary);
-        $buffer = $runner->run($this->filename, $options);
-        $time   = PHP_Timer::stop();
-
-        error_reporting($currentErrorReporting);
-
-        $base         = basename($this->filename);
-        $path         = dirname($this->filename);
-        $coverageFile = $path . DIRECTORY_SEPARATOR . str_replace(
-                          '.phpt', '.xdebug', $base
-                        );
-        $diffFile     = $path . DIRECTORY_SEPARATOR . str_replace(
-                          '.phpt', '.diff', $base
-                        );
-        $expFile      = $path . DIRECTORY_SEPARATOR . str_replace(
-                          '.phpt', '.exp', $base
-                        );
-        $logFile      = $path . DIRECTORY_SEPARATOR . str_replace(
-                          '.phpt', '.log', $base
-                        );
-        $outFile      = $path . DIRECTORY_SEPARATOR . str_replace(
-                          '.phpt', '.out', $base
-                        );
-        $phpFile      = $path . DIRECTORY_SEPARATOR . str_replace(
-                          '.phpt', '.php', $base
-                        );
-
-        if (is_object($buffer) && $buffer instanceof PEAR_Error) {
-            $result->addError(
-              $this,
-              new PHPUnit_Framework_Exception($buffer->getMessage()),
-              $time
-            );
-        } elseif ($buffer == 'SKIPPED') {
-            $result->addFailure($this, new PHPUnit_Framework_SkippedTestError, 0);
-        } elseif ($buffer != 'PASSED') {
-            $expContent = file_get_contents($expFile);
-            $outContent = file_get_contents($outFile);
-
-            $result->addFailure(
-              $this,
-              new PHPUnit_Framework_ComparisonFailure(
-                $expContent,
-                $outContent,
-                $expContent,
-                $outContent
-              ),
-              $time
-            );
->>>>>>> 02b42d7e
-        }
-
-        catch (PHPUnit_Framework_AssertionFailedError $e) {
+        } catch (PHPUnit_Framework_AssertionFailedError $e) {
             $result->addFailure($this, $e, $time);
-        }
-
-        catch (Exception $e) {
+        } catch (Exception $e) {
             $result->addError($this, $e, $time);
         }
 
@@ -284,9 +187,7 @@
                 $section            = $result[1];
                 $sections[$section] = '';
                 continue;
-            }
-
-            elseif (empty($section)) {
+            } elseif (empty($section)) {
                 throw new PHPUnit_Framework_Exception('Invalid PHPT file');
             }
 
