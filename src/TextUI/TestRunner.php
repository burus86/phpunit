--- conflicted
+++ resolved
@@ -136,15 +136,11 @@
         return new TestResult;
     }
 
-<<<<<<< HEAD
-    private function processSuiteFilters(TestSuite $suite, array $arguments)
-=======
     /**
      * @param PHPUnit_Framework_TestSuite $suite
      * @param array                       $arguments
      */
-    private function processSuiteFilters(PHPUnit_Framework_TestSuite $suite, array $arguments)
->>>>>>> 73068319
+    private function processSuiteFilters(TestSuite $suite, array $arguments)
     {
         if (!$arguments['filter'] &&
             empty($arguments['groups']) &&
