--- conflicted
+++ resolved
@@ -61,13 +61,7 @@
      * Checks if a PHP sourcefile is readable.
      * The sourcefile is loaded through the load() method.
      *
-<<<<<<< HEAD
      * @param  string $filename
-=======
-     * @param  string  $filename
-     * @param  boolean $syntaxCheck
-     * @return string
->>>>>>> f5b95102
      * @throws RuntimeException
      */
     public static function checkAndLoad($filename)
