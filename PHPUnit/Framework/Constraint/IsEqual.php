<?php
/**
 * PHPUnit
 *
 * Copyright (c) 2002-2008, Sebastian Bergmann <sb@sebastian-bergmann.de>.
 * All rights reserved.
 *
 * Redistribution and use in source and binary forms, with or without
 * modification, are permitted provided that the following conditions
 * are met:
 *
 *   * Redistributions of source code must retain the above copyright
 *     notice, this list of conditions and the following disclaimer.
 *
 *   * Redistributions in binary form must reproduce the above copyright
 *     notice, this list of conditions and the following disclaimer in
 *     the documentation and/or other materials provided with the
 *     distribution.
 *
 *   * Neither the name of Sebastian Bergmann nor the names of his
 *     contributors may be used to endorse or promote products derived
 *     from this software without specific prior written permission.
 *
 * THIS SOFTWARE IS PROVIDED BY THE COPYRIGHT HOLDERS AND CONTRIBUTORS
 * "AS IS" AND ANY EXPRESS OR IMPLIED WARRANTIES, INCLUDING, BUT NOT
 * LIMITED TO, THE IMPLIED WARRANTIES OF MERCHANTABILITY AND FITNESS
 * FOR A PARTICULAR PURPOSE ARE DISCLAIMED. IN NO EVENT SHALL THE
 * COPYRIGHT OWNER OR CONTRIBUTORS BE LIABLE FOR ANY DIRECT, INDIRECT,
 * INCIDENTAL, SPECIAL, EXEMPLARY, OR CONSEQUENTIAL DAMAGES (INCLUDING,
 * BUT NOT LIMITED TO, PROCUREMENT OF SUBSTITUTE GOODS OR SERVICES;
 * LOSS OF USE, DATA, OR PROFITS; OR BUSINESS INTERRUPTION) HOWEVER
 * CAUSED AND ON ANY THEORY OF LIABILITY, WHETHER IN CONTRACT, STRICT
 * LIABILITY, OR TORT (INCLUDING NEGLIGENCE OR OTHERWISE) ARISING IN
 * ANY WAY OUT OF THE USE OF THIS SOFTWARE, EVEN IF ADVISED OF THE
 * POSSIBILITY OF SUCH DAMAGE.
 *
 * @category   Testing
 * @package    PHPUnit
 * @author     Kore Nordmann <kn@ez.no>
 * @author     Sebastian Bergmann <sb@sebastian-bergmann.de>
 * @copyright  2002-2008 Sebastian Bergmann <sb@sebastian-bergmann.de>
 * @license    http://www.opensource.org/licenses/bsd-license.php  BSD License
 * @version    SVN: $Id$
 * @link       http://www.phpunit.de/
 * @since      File available since Release 3.0.0
 */

require_once 'PHPUnit/Framework.php';
require_once 'PHPUnit/Util/Filter.php';
require_once 'PHPUnit/Util/Type.php';

PHPUnit_Util_Filter::addFileToFilter(__FILE__, 'PHPUNIT');

/**
 * Constraint that checks if one value is equal to another.
 *
 * Equality is checked with PHP's == operator, the operator is explained in detail
 * at {@url http://www.php.net/manual/en/types.comparisons.php}.
 * Two values are equal if they have the same value disregarding type.
 *
 * The expected value is passed in the constructor.
 *
 * @category   Testing
 * @package    PHPUnit
 * @author     Kore Nordmann <kn@ez.no>
 * @author     Sebastian Bergmann <sb@sebastian-bergmann.de>
 * @copyright  2002-2008 Sebastian Bergmann <sb@sebastian-bergmann.de>
 * @license    http://www.opensource.org/licenses/bsd-license.php  BSD License
 * @version    Release: @package_version@
 * @link       http://www.phpunit.de/
 * @since      Class available since Release 3.0.0
 */
class PHPUnit_Framework_Constraint_IsEqual extends PHPUnit_Framework_Constraint
{
    protected $value;
    protected $delta = 0;
    protected $maxDepth = 10;
    protected $canonicalizeEol = FALSE;

    public function __construct($value, $delta = 0, $maxDepth = 10, $canonicalizeEol = FALSE)
    {
        $this->value           = $value;
        $this->delta           = $delta;
        $this->maxDepth        = $maxDepth;
        $this->canonicalizeEol = $canonicalizeEol;
    }

    /**
     * Evaluates the constraint for parameter $other. Returns TRUE if the
     * constraint is met, FALSE otherwise.
     *
     * @param mixed $other Value or object to evaluate.
     * @return bool
     */
    public function evaluate($other)
    {
        return $this->recursiveComparison($this->value, $other);
    }

    /**
     * @param   mixed   $other The value passed to evaluate() which failed the
     *                         constraint check.
     * @param   string  $description A string with extra description of what was
     *                               going on while the evaluation failed.
     * @param   boolean $not Flag to indicate negation.
     * @throws  PHPUnit_Framework_ExpectationFailedException
     */
    public function fail($other, $description, $not = FALSE)
    {
        $failureDescription = $this->failureDescription(
          $other,
          $description,
          $not
        );

        if (!$not) {
            if ($this->value instanceof DOMDocument) {
                $value = $this->domToText($this->value);
            } else {
                $value = $this->value;
            }

            if ($other instanceof DOMDocument) {
                $other = $this->domToText($other);
            }

            throw new PHPUnit_Framework_ExpectationFailedException(
              $failureDescription,
              PHPUnit_Framework_ComparisonFailure::diffEqual($value, $other),
              $description
            );
        } else {
            throw new PHPUnit_Framework_ExpectationFailedException(
              $failureDescription,
              NULL
            );
        }
    }

    /**
     * Returns a string representation of the constraint.
     *
     * @return string
     */
    public function __toString()
    {
        $delta = '';

        if (is_string($this->value)) {
            if (strpos($this->value, "\n") !== FALSE) {
                return 'is equal to <text>';
            } else {
                return sprintf(
                  'is equal to <string:%s>',

                  $this->value
                );
            }
        } else {
            if ($this->delta != 0) {
                $delta = sprintf(
                  ' with delta <%F>',

                  $this->delta
                );
            }

            return sprintf(
              'is equal to %s%s',

              PHPUnit_Util_Type::toString($this->value),
              $delta
            );
        }
    }

    /**
     * Perform the actual recursive comparision of two values
     *
     * @param mixed $a First value
     * @param mixed $b Second value
     * @param int $depth Depth
     * @return bool
     */
    protected function recursiveComparison($a, $b, $depth = 0)
    {
        if ($a === $b) {
            return TRUE;
        }

        if ($depth >= $this->maxDepth) {
            return TRUE;
        }

        if (is_numeric($a) XOR is_numeric($b)) {
            return FALSE;
        }

        if (is_array($a) XOR is_array($b)) {
            return FALSE;
        }

        if (is_object($a) XOR is_object($b)) {
            return FALSE;
        }

        if ($a instanceof DOMDocument || $b instanceof DOMDocument) {
            if (!$a instanceof DOMDocument) {
                $_a = new DOMDocument;
                $_a->preserveWhiteSpace = FALSE;
                $_a->loadXML($a);
                $a = $_a;
                unset($_a);
            }
<<<<<<< HEAD

            if (!$b instanceof DOMDocument) {
                $_b = new DOMDocument;
                $_b->preserveWhiteSpace = FALSE;
                $_b->loadXML($b);
                $b = $_b;
                unset($_b);
            }

            return ($a->C14N() == $b->C14N());
=======

            if (!$b instanceof DOMDocument) {
                $_b = new DOMDocument;
                $_b->preserveWhiteSpace = FALSE;
                $_b->loadXML($b);
                $b = $_b;
                unset($_b);
            }

            if (version_compare(phpversion(), '5.2.0RC1', '>=')) {
                return ($a->C14N() == $b->C14N());
            } else {
                return ($a->saveXML() == $b->saveXML());
            }
>>>>>>> 187a89ae
        }

        if (is_object($a) && is_object($b) &&
           (get_class($a) !== get_class($b))) {
            return FALSE;
        }

        // Normal comparision for scalar values.
        if ((!is_array($a) && !is_object($a)) ||
            (!is_array($b) && !is_object($b))) {
            if (is_numeric($a) && is_numeric($b)) {
                // Optionally apply delta on numeric values.
                return $this->numericComparison($a, $b);
            }

            if ($this->canonicalizeEol && PHP_EOL != "\n" &&
                is_string($a) && is_string($b)) {
                $a = str_replace(PHP_EOL, "\n", $a);
                $b = str_replace(PHP_EOL, "\n", $b);
            }

            return ($a == $b);
        }

        if (is_object($a)) {
            $a = (array)$a;
            $b = (array)$b;
        }

        foreach ($a as $key => $v) {
            if (!array_key_exists($key, $b)) {
                // Abort on missing key in $b.
                return FALSE;
            }

            if (!$this->recursiveComparison($a[$key], $b[$key], $depth + 1)) {
                // FALSE, if child comparision fails.
                return FALSE;
            }

            // Unset key to check whether all keys of b are compared.
            unset($b[$key]);
        }

        if (count($b)) {
            // There is something in $b, that is missing in $a.
            return FALSE;
        }

        return TRUE;
    }

    /**
     * Compares two numeric values - use delta if applicable.
     *
     * @param mixed $a
     * @param mixed $b
     * @return bool
     */
    protected function numericComparison($a, $b)
    {
        if ($this->delta === FALSE) {
            return ($a == $b);
        } else {
            return (abs($a - $b) <= $this->delta);
        }
    }

    /**
     * Returns the normalized, whitespace-cleaned, and indented textual
     * representation of a DOMDocument.
     *
     * @param DOMDocument $document
     * @return string
     */
    protected function domToText(DOMDocument $document)
    {
        $document->formatOutput = TRUE;
        $document->normalizeDocument();

        return $document->saveXML();
    }
}
?><|MERGE_RESOLUTION|>--- conflicted
+++ resolved
@@ -142,7 +142,7 @@
      *
      * @return string
      */
-    public function __toString()
+    public function toString()
     {
         $delta = '';
 
@@ -212,7 +212,6 @@
                 $a = $_a;
                 unset($_a);
             }
-<<<<<<< HEAD
 
             if (!$b instanceof DOMDocument) {
                 $_b = new DOMDocument;
@@ -222,23 +221,11 @@
                 unset($_b);
             }
 
-            return ($a->C14N() == $b->C14N());
-=======
-
-            if (!$b instanceof DOMDocument) {
-                $_b = new DOMDocument;
-                $_b->preserveWhiteSpace = FALSE;
-                $_b->loadXML($b);
-                $b = $_b;
-                unset($_b);
-            }
-
             if (version_compare(phpversion(), '5.2.0RC1', '>=')) {
                 return ($a->C14N() == $b->C14N());
             } else {
                 return ($a->saveXML() == $b->saveXML());
             }
->>>>>>> 187a89ae
         }
 
         if (is_object($a) && is_object($b) &&
