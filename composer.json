--- conflicted
+++ resolved
@@ -29,13 +29,8 @@
         "ext-xml": "*",
         "ext-xmlwriter": "*",
         "doctrine/instantiator": "^1.3.1",
-<<<<<<< HEAD
         "myclabs/deep-copy": "^1.10.1",
-        "phar-io/manifest": "^2.0.1",
-=======
-        "myclabs/deep-copy": "^1.10.0",
         "phar-io/manifest": "^2.0.3",
->>>>>>> 506cde80
         "phar-io/version": "^3.0.2",
         "phpspec/prophecy": "^1.12.1",
         "phpunit/php-code-coverage": "^9.2.3",
