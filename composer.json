--- conflicted
+++ resolved
@@ -21,17 +21,13 @@
         "irc": "irc://irc.freenode.net/phpunit"
     },
     "require": {
-<<<<<<< HEAD
         "php": ">=5.6",
-=======
-        "php": ">=5.3.3",
->>>>>>> d0896b45
         "phpunit/php-file-iterator": "~1.4",
         "phpunit/php-text-template": "~1.2",
         "phpunit/php-code-coverage": "~3.0",
         "phpunit/php-timer": ">=1.0.6",
         "phpunit/phpunit-mock-objects": ">=3.0",
-        "phpspec/prophecy": "^1.5.0",
+        "phpspec/prophecy": "^1.3.1",
         "symfony/yaml": "~2.1|~3.0",
         "sebastian/comparator": "~1.1",
         "sebastian/diff": "~1.2",
