--- conflicted
+++ resolved
@@ -32,14 +32,9 @@
         "symfony/yaml": "~2.0",
         "sebastian/comparator": "~1.1",
         "sebastian/diff": "~1.1",
-<<<<<<< HEAD
         "sebastian/environment": "~1.2",
-        "sebastian/exporter": "~1.0",
-=======
-        "sebastian/environment": "~1.1",
         "sebastian/exporter": "~1.1",
         "sebastian/recursion-context": "~1.0",
->>>>>>> d49d806c
         "sebastian/global-state": "~1.0",
         "sebastian/version": "~1.0",
         "ext-dom": "*",
