{
    "name": "phpunit/phpunit",
    "description": "The PHP Unit Testing framework.",
    "type": "library",
    "keywords": [
        "phpunit",
        "xunit",
        "testing"
    ],
    "homepage": "http://www.phpunit.de/",
    "license": "BSD-3-Clause",
    "authors": [
        {
            "name": "Sebastian Bergmann",
            "email": "sebastian@phpunit.de",
            "role": "lead"
        }
    ],
    "support": {
        "issues": "https://github.com/sebastianbergmann/phpunit/issues",
        "irc": "irc://irc.freenode.net/phpunit"
    },
    "minimum-stability": "dev",
    "require": {
        "php": ">=5.3.3",
        "phpunit/php-file-iterator": ">=1.3.1",
        "phpunit/php-text-template": ">=1.1.1",
<<<<<<< HEAD
        "phpunit/php-code-coverage": "1.4.*@dev",
        "phpunit/php-timer": ">=1.0.2",
        "phpunit/phpunit-mock-objects": "1.4.*@dev",
=======
        "phpunit/php-code-coverage": "2.0.*@dev",
        "phpunit/php-timer": ">=1.0.2",
        "phpunit/phpunit-mock-objects": "2.0.*@dev",
>>>>>>> e5b50bc6
        "symfony/yaml": "~2.0",
        "sebastian/diff": ">=1.1.0",
        "sebastian/environment": ">=1.0.0",
        "sebastian/exporter": ">=1.0.0",
        "sebastian/version": ">=1.0.0",
        "ext-dom": "*",
        "ext-pcre": "*",
        "ext-reflection": "*",
        "ext-spl": "*"
    },
    "suggest": {
        "phpunit/php-invoker": ">=1.1.0",
        "ext-json": "*",
        "ext-simplexml": "*",
        "ext-tokenizer": "*"
    },
    "bin": [
        "phpunit"
    ],
    "config": {
        "bin-dir": "bin"
    },
    "autoload": {
        "classmap": [
            "src/"
        ]
    },
    "extra": {
        "branch-alias": {
<<<<<<< HEAD
            "dev-master": "3.9.x-dev"
=======
            "dev-master": "4.0.x-dev"
>>>>>>> e5b50bc6
        }
    },
    "include-path": [
        "",
        "../../symfony/yaml/"
    ]
}<|MERGE_RESOLUTION|>--- conflicted
+++ resolved
@@ -25,15 +25,9 @@
         "php": ">=5.3.3",
         "phpunit/php-file-iterator": ">=1.3.1",
         "phpunit/php-text-template": ">=1.1.1",
-<<<<<<< HEAD
-        "phpunit/php-code-coverage": "1.4.*@dev",
+        "phpunit/php-code-coverage": "2.1.*@dev",
         "phpunit/php-timer": ">=1.0.2",
-        "phpunit/phpunit-mock-objects": "1.4.*@dev",
-=======
-        "phpunit/php-code-coverage": "2.0.*@dev",
-        "phpunit/php-timer": ">=1.0.2",
-        "phpunit/phpunit-mock-objects": "2.0.*@dev",
->>>>>>> e5b50bc6
+        "phpunit/phpunit-mock-objects": "2.1.*@dev",
         "symfony/yaml": "~2.0",
         "sebastian/diff": ">=1.1.0",
         "sebastian/environment": ">=1.0.0",
@@ -63,11 +57,7 @@
     },
     "extra": {
         "branch-alias": {
-<<<<<<< HEAD
-            "dev-master": "3.9.x-dev"
-=======
-            "dev-master": "4.0.x-dev"
->>>>>>> e5b50bc6
+            "dev-master": "4.1.x-dev"
         }
     },
     "include-path": [
