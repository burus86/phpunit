language: php

php:
  - 5.6
<<<<<<< HEAD
  - 7.0
  - nightly
  - hhvm

matrix:
  allow_failures:
    - php: nightly
    - php: hhvm
=======
>>>>>>> ca410928

sudo: false

before_install:
  - composer self-update

install:
  - travis_retry composer install --no-interaction --prefer-source

script:
  - ./phpunit
  - ./phpunit --configuration ./build/travis-ci-fail.xml > /dev/null; if [ $? -eq 0 ]; then echo "SHOULD FAIL"; false; else echo "fail checked"; fi;
  - xmllint --noout --schema phpunit.xsd phpunit.xml
  - xmllint --noout --schema phpunit.xsd tests/_files/configuration.xml
  - xmllint --noout --schema phpunit.xsd tests/_files/configuration_empty.xml
  - xmllint --noout --schema phpunit.xsd tests/_files/configuration_xinclude.xml -xinclude

notifications:
  email: false
<|MERGE_RESOLUTION|>--- conflicted
+++ resolved
@@ -2,17 +2,8 @@
 
 php:
   - 5.6
-<<<<<<< HEAD
   - 7.0
-  - nightly
-  - hhvm
-
-matrix:
-  allow_failures:
-    - php: nightly
-    - php: hhvm
-=======
->>>>>>> ca410928
+  - 7.1
 
 sudo: false
 
